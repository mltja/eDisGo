--- conflicted
+++ resolved
@@ -263,7 +263,26 @@
             .any()
         )
 
-<<<<<<< HEAD
+    def test_get_downstream_buses(self):
+
+        # ######## test with LV bus ########
+        buses_downstream = tools.get_downstream_buses(
+            self.edisgo, "BusBar_MVGrid_1_LVGrid_1_LV"
+        )
+
+        lv_grid = self.edisgo.topology.get_lv_grid(1)
+        assert len(buses_downstream) == len(lv_grid.buses_df)
+        assert all([_ in buses_downstream for _ in lv_grid.buses_df.index])
+
+        # ######## test with MV line ########
+        buses_downstream = tools.get_downstream_buses(
+            self.edisgo, "Line_10010", comp_type="line"
+        )
+
+        lv_grid = self.edisgo.topology.get_lv_grid(5)
+        assert len(buses_downstream) == len(lv_grid.buses_df) + 4
+        assert all([_ in buses_downstream for _ in lv_grid.buses_df.index])
+
     def test_get_path_length_to_station(self):
         # ToDo implement
         pass
@@ -303,27 +322,6 @@
         assert tools.determine_bus_voltage_level(self.edisgo, bus_voltage_level_5) == 5
         assert tools.determine_bus_voltage_level(self.edisgo, bus_voltage_level_6) == 6
         assert tools.determine_bus_voltage_level(self.edisgo, bus_voltage_level_7) == 7
-=======
-    def test_get_downstream_buses(self):
-
-        # ######## test with LV bus ########
-        buses_downstream = tools.get_downstream_buses(
-            self.edisgo, "BusBar_MVGrid_1_LVGrid_1_LV"
-        )
-
-        lv_grid = self.edisgo.topology.get_lv_grid(1)
-        assert len(buses_downstream) == len(lv_grid.buses_df)
-        assert all([_ in buses_downstream for _ in lv_grid.buses_df.index])
-
-        # ######## test with MV line ########
-        buses_downstream = tools.get_downstream_buses(
-            self.edisgo, "Line_10010", comp_type="line"
-        )
-
-        lv_grid = self.edisgo.topology.get_lv_grid(5)
-        assert len(buses_downstream) == len(lv_grid.buses_df) + 4
-        assert all([_ in buses_downstream for _ in lv_grid.buses_df.index])
->>>>>>> b3722562
 
     def test_get_weather_cells_intersecting_with_grid_district(self):
         weather_cells = tools.get_weather_cells_intersecting_with_grid_district(
