"""Setup"""
import os
import sys

from setuptools import find_packages, setup

if sys.version_info[:2] < (3, 8):
    error = (
        "eDisGo requires Python 3.8 or later (%d.%d detected)." % sys.version_info[:2]
    )
    sys.stderr.write(error + "\n")
    sys.exit(1)


def read(fname):
    """
    Read a text file.

    Parameters
    ----------
    fname : str or PurePath
        Path to file

    Returns
    -------
    str
        File content

    """
    return open(os.path.join(os.path.dirname(__file__), fname)).read()


requirements = [
    "beautifulsoup4",
    "contextily",
    "dash",
    "demandlib",
    "descartes",
    "egoio >= 0.4.7",
    "geoalchemy2 < 0.7.0",
    "geopandas >= 0.12.0",
    "geopy >= 2.0.0",
    "jupyterlab",
    "jupyter_dash",
    "matplotlib >= 3.3.0",
    "multiprocess",
    "networkx >= 2.5.0",
    "pandas >= 1.2.0",
    "plotly",
    "pydot",
    "pygeos",
    "pyomo <= 6.4.2",  # Problem with PyPSA 20.1 fixed in newest PyPSA release
    "pypower",
    "pyproj >= 3.0.0",
    "pypsa >= 0.17.0, <= 0.20.1",
    "saio",
    "scikit-learn",
<<<<<<< HEAD
    "pydot",
    "pygeos",
    "beautifulsoup4",
    "contextily",
    "descartes",
    "jupyter",
    "jupyterlab",
    "plotly",
    "dash==2.6.0",
    "jupyter_dash",
    "werkzeug==2.2.0",
    "saio",
    "sshtunnel",
=======
    "shapely >= 1.7.0",
    "sqlalchemy < 1.4.0",
    "sshtunnel",
    "workalendar",
>>>>>>> b3722562
]

dev_requirements = [
    "black",
    "flake8",
    "isort",
    "pre-commit",
    "pylint",
    "pytest",
    "pytest-notebook",
    "pyupgrade",
    "sphinx >= 4.3.0, < 5.1.0",
    "sphinx_rtd_theme >=0.5.2",
    "sphinx-autodoc-typehints",
]

extras = {"dev": dev_requirements}

setup(
    name="eDisGo",
    version="0.2.1dev",
    packages=find_packages(),
    url="https://github.com/openego/eDisGo",
    license="GNU Affero General Public License v3.0",
    author=(
        "birgits, AnyaHe, khelfen, mltja, gplssm, nesnoj, jaappedersen, Elias, "
        "boltbeard"
    ),
    author_email="anya.heider@rl-institut.de",
    description="A python package for distribution network analysis and optimization",
    long_description=read("README.md"),
    long_description_content_type="text/markdown",
    install_requires=requirements,
    extras_require=extras,
    package_data={
        "edisgo": [
            os.path.join("config", "*.cfg"),
            os.path.join("equipment", "*.csv"),
        ]
    },
)<|MERGE_RESOLUTION|>--- conflicted
+++ resolved
@@ -55,26 +55,10 @@
     "pypsa >= 0.17.0, <= 0.20.1",
     "saio",
     "scikit-learn",
-<<<<<<< HEAD
-    "pydot",
-    "pygeos",
-    "beautifulsoup4",
-    "contextily",
-    "descartes",
-    "jupyter",
-    "jupyterlab",
-    "plotly",
-    "dash==2.6.0",
-    "jupyter_dash",
-    "werkzeug==2.2.0",
-    "saio",
-    "sshtunnel",
-=======
     "shapely >= 1.7.0",
     "sqlalchemy < 1.4.0",
     "sshtunnel",
     "workalendar",
->>>>>>> b3722562
 ]
 
 dev_requirements = [
