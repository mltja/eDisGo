--- conflicted
+++ resolved
@@ -1,12 +1,8 @@
-<<<<<<< HEAD
 import os
 if not 'READTHEDOCS' in os.environ:
     from shapely.geometry import LineString
-=======
-from shapely.geometry import LineString
 from math import acos, tan
 import pandas as pd
->>>>>>> 76d03d8b
 
 
 class Component:
