import os
import logging
import pandas as pd
from math import acos, tan

if not 'READTHEDOCS' in os.environ:
    from shapely.geometry import LineString
from .grids import LVGrid, MVGrid

logger = logging.getLogger('edisgo')


class Component:
    """Generic component

    _id : :obj:`int`
        Unique ID

    Notes
    -----
    In case of a MV-LV voltage station, :attr:`grid` refers to the LV grid.
    """
    def __init__(self, **kwargs):
        self._id = kwargs.get('id', None)
        self._geom = kwargs.get('geom', None)
        self._grid = kwargs.get('grid', None)

    @property
    def id(self):
        """Returns id of component"""
        return self._id

    @id.setter
    def id(self, id):
        self._id = id

    @property
    def geom(self):
        """:shapely:`Shapely Point object<points>` or
        :shapely:`Shapely LineString object<linestrings>` : Location of the
        :class:`Component` as Shapely Point or LineString"""
        return self._geom

    @geom.setter
    def geom(self, geom):
        self._geom = geom

    @property
    def grid(self):
        """:class:`~.grid.grids.MVGrid` or :class:`~.grid.grids.LVGrid` : The MV or LV grid this component belongs to"""
        return self._grid

    @grid.setter
    def grid(self, grid):
        self._grid = grid

    def __repr__(self):
        return '_'.join([self.__class__.__name__, str(self._id)])


class Station(Component):
    """Station object (medium or low voltage)

    Represents a station, contains transformers.

    Attributes
    ----------
    """

    def __init__(self, **kwargs):
        super().__init__(**kwargs)

        self._transformers = kwargs.get('transformers', None)

    @property
    def transformers(self):
        """:obj:`list` of :class:`Transformer` : Transformers located in
        station"""
        return self._transformers

    @transformers.setter
    def transformers(self, transformer):
        """
        Parameters
        ----------
        transformer : :obj:`list` of :class:`Transformer`
        """
        self._transformers = transformer

    def add_transformer(self, transformer):
        self._transformers.append(transformer)


class Transformer(Component):
    """Transformer object

    Attributes
    ----------
    _voltage_op : :obj:`float`
        Operational voltage
    _type : :pandas:`pandas.DataFrame<dataframe>`
        Specification of type, refers to #TODO: ADD CORRECT REF TO (STATIC) DATA
    """
    def __init__(self, **kwargs):
        super().__init__(**kwargs)
        self._mv_grid = kwargs.get('mv_grid', None)
        self._voltage_op = kwargs.get('voltage_op', None)
        self._type = kwargs.get('type', None)

    @property
    def mv_grid(self):
        return self._mv_grid

    @property
    def voltage_op(self):
        return self._voltage_op

    @property
    def type(self):
        return self._type

    def __repr__(self):
        return str(self._id)


class Load(Component):
    """Load object

    Attributes
    ----------
    _timeseries : :pandas:`pandas.Series<series>`
        Contains time series for load
    """

    def __init__(self, **kwargs):
        super().__init__(**kwargs)
        self._timeseries = kwargs.get('timeseries', None)
        self._consumption = kwargs.get('consumption', None)

    @property
    def timeseries(self):
        """Return time series of load

        It returns the actual time series used in power flow analysis. If
        :attr:`_timeseries` is not :obj:`None`, it is returned. Otherwise,
        :meth:`timeseries()` looks for time series of the according sector in
        :class:`~.grid.network.TimeSeries` object.

        See also
        --------
        edisgo.network.TimeSeries : Details of global TimeSeries
        """
        if self._timeseries is None:
<<<<<<< HEAD
            # calculate share of reactive power
=======
            sector = list(self.consumption.keys())[0]
            peak_load_consumption_ratio = float(self.grid.network.config['data'][
                'peakload_consumption_ratio'][sector])

>>>>>>> 54b8a810
            if isinstance(self.grid, MVGrid):
                q_factor = tan(acos(
                    self.grid.network.scenario.parameters.pfac_mv_load))
            elif isinstance(self.grid, LVGrid):
                q_factor = tan(acos(
                    self.grid.network.scenario.parameters.pfac_lv_load))

            # work around until retail and industrial are separate sectors
            # TODO: remove once Ding0 data changed to single sector consumption
            sector = list(self.consumption.keys())[0]
            if len(list(self.consumption.keys())) > 1:
                consumption = sum([v for k, v in self.consumption.items()])
            else:
                consumption = self.consumption[sector]

<<<<<<< HEAD
            # set timeseries for active and reactive power
            if self.grid.network.scenario.mode == 'worst-case':
                if isinstance(self.grid, MVGrid):
                    power_scaling = float(self.grid.network.config['scenario'][
                                              'scale_factor_mv_load'])
                elif isinstance(self.grid, LVGrid):
                    power_scaling = float(self.grid.network.config['scenario'][
                                              'scale_factor_lv_load'])
                ts = (self.grid.network.scenario.timeseries.load[
                          sector]).to_frame('p')
                ts['q'] = (self.grid.network.scenario.timeseries.load[sector] *
                           q_factor)
                self._timeseries = (ts * consumption * power_scaling)
            else:
                try:
                    ts = pd.DataFrame()
                    ts['p'] = self.grid.network.scenario.timeseries.load[
                        sector]
                    ts['q'] = ts['p'] * q_factor
                    self._timeseries = ts * consumption
                except KeyError:
                    logger.exception("No timeseries for load of type {}"
                                     "given.".format(sector))
                    raise
=======
            timeseries = (self.grid.network.scenario.timeseries.load[sector] *
                          consumption *
                          peak_load_consumption_ratio).to_frame('p')
            timeseries['q'] = (self.grid.network.scenario.timeseries.load[sector] *
                               consumption *
                               peak_load_consumption_ratio *
                               q_factor)
            self._timeseries = timeseries * power_scaling

>>>>>>> 54b8a810
        return self._timeseries

    def pypsa_timeseries(self, attr):
        """Return time series in PyPSA format

        Parameters
        ----------
        attr : str
            Attribute name (PyPSA conventions). Choose from {p_set, q_set}
        """

        return self.timeseries[attr] / 1e3

    @property
    def consumption(self):
        """:obj:`dict` : Annual consumption per sector in kWh

        Sectors

            - retail/industrial
            - agricultural
            - residential

        The format of the :obj:`dict` is as follows::

            {
                'residential': 453.4
            }

        """
        return self._consumption

    @consumption.setter
    def consumption(self, cons_dict):
        self._consumption = cons_dict

    @property
    def peak_load(self):
        """
        Get sectoral peak load
        """
        peak_load = pd.Series(self.consumption).mul(pd.Series(
            self.grid.network.config['data'][
                'peakload_consumption_ratio']).astype(float), fill_value=0)

        return peak_load

    def __repr__(self):
        return '_'.join(['Load',
                         sorted(list(self.consumption.keys()))[0],
                         repr(self.grid),
                         str(self.id)])


class Generator(Component):
    """Generator object

    Attributes
    ----------
    _timeseries : :pandas:`pandas.Series<series>`
        Contains time series for generator

    Notes
    -----
    The attributes :attr:`_type` and :attr:`_subtype` have to match the
    corresponding types in :class:`~.grid.network.Timeseries` to
    allow allocation of time series to generators.

    See also
    --------
    edisgo.network.TimeSeries : Details of global
        :class:`~.grid.network.TimeSeries`
    """

    def __init__(self, **kwargs):
        super().__init__(**kwargs)

        self._nominal_capacity = kwargs.get('nominal_capacity', None)
        self._type = kwargs.get('type', None)
        self._subtype = kwargs.get('subtype', None)
        self._v_level = kwargs.get('v_level', None)
        self._timeseries = kwargs.get('timeseries', None)

    @property
    def timeseries(self):
        """Return time series of generator

        It returns the actual time series used in power flow analysis. If
        :attr:`_timeseries` is not :obj:`None`, it is returned. Otherwise,
        :meth:`timeseries` looks for time series of the according weather cell
        and type of technology in :class:`~.grid.network.TimeSeries` object and
        considers for predefined curtailment as well.
        """
        if self._timeseries is None:
            # calculate share of reactive power
            if isinstance(self.grid, MVGrid):
                q_factor = tan(acos(
                    self.grid.network.scenario.parameters.pfac_mv_gen))
            elif isinstance(self.grid, LVGrid):
                q_factor = tan(acos(
                    self.grid.network.scenario.parameters.pfac_lv_gen))
            # set timeseries for active and reactive power
            if self.grid.network.scenario.mode == 'worst-case':
                ts = self.grid.network.scenario.timeseries.generation.copy()
                ts['q'] = ts['p'] * q_factor
                if self.type == 'solar':
                    power_scaling = float(self.grid.network.config['scenario'][
                                              'scale_factor_feedin_pv'])
                else:
                    power_scaling = float(self.grid.network.config['scenario'][
                                              'scale_factor_feedin_other'])
                self._timeseries = ts * self.nominal_capacity * power_scaling
            else:
                try:
                    ts = pd.DataFrame()
                    ts['p'] = self.grid.network.scenario.timeseries.generation[
                        self.type]
                    ts['q'] = ts['p'] * q_factor
                    self._timeseries = ts * self.nominal_capacity
                except KeyError:
                    logger.exception("No timeseries for type {} given.".format(
                        self.type))
                    raise
        return self._timeseries

    def pypsa_timeseries(self, attr):
        """Return time series in PyPSA format

        Convert from kV, kVA to MW, MVA

        Parameters
        ----------
        attr : str
            Attribute name (PyPSA conventions). Choose from {p_set, q_set}
        """
        return self.timeseries[attr] / 1e3

    @property
    def type(self):
        """:obj:`str` : Technology type (e.g. 'solar')"""
        return self._type

    @property
    def subtype(self):
        """:obj:`str` : Technology subtype (e.g. 'solar_roof_mounted')"""
        return self._subtype

    @property
    def nominal_capacity(self):
        """:obj:`float` : Nominal generation capacity"""
        return self._nominal_capacity

    @nominal_capacity.setter
    def nominal_capacity(self, nominal_capacity):
        self._nominal_capacity = nominal_capacity

    @property
    def v_level(self):
        """:obj:`int` : Voltage level"""
        return self._v_level


class Storage(Component):
    """Storage object

    Attributes
    ----------
    TBC
    """

    def __init__(self, **kwargs):
        super().__init__(**kwargs)


class MVDisconnectingPoint(Component):
    """Disconnecting point object

    Medium voltage disconnecting points = points where MV rings are split under
    normal operation conditions (= switch disconnectors in DINGO).

    Attributes
    ----------
    _nodes : tuple
        Nodes of switch disconnector line segment
    """

    def __init__(self, **kwargs):
        super().__init__(**kwargs)

        self._state = kwargs.get('state', None)
        self._line = kwargs.get('line', None)
        self._nodes = kwargs.get('nodes', None)

    def open(self):
        """Toggle state to open switch disconnector"""
        if self._line is not None:
            self._state = 'open'
            self._nodes = self.grid.graph.nodes_from_line(self._line)
            self.grid.graph.remove_edge(
                self._nodes[0], self._nodes[1])
        else:
            raise ValueError('``line`` is not set')

    def close(self):
        """Toggle state to closed switch disconnector"""
        self._state = 'closed'
        self.grid.graph.add_edge(
            self._nodes[0], self._nodes[1], {'line': self._line})

    @property
    def state(self):
        """
        Get state of switch disconnector

        Returns
        -------
        str or None
            State of MV ring disconnector: 'open' or 'closed'.

            Returns `None` if switch disconnector line segment is not set. This
            refers to an open ring, but it's unknown if the grid topology was
            built correctly.
        """
        return self._state

    @property
    def line(self):
        """
        Get or set line segment that belongs to the switch disconnector

        The setter allows only to set the respective line initially. Once the
        line segment representing the switch disconnector is set, it cannot be
        changed.

        Returns
        -------
        Line
            Line segment that is part of the switch disconnector model
        """
        return self._line

    @line.setter
    def line(self, line):
        if self._line is None:
            if isinstance(line, Line):
                self._line = line
            else:
                raise TypeError('``line`` must be of type {}'.format(Line))
        else:
            raise ValueError('``line`` can only be set initially. Too late '
                             'dude!')


class BranchTee(Component):
    """Branch tee object

    A branch tee is used to branch off a line to connect another node
    (german: Abzweigmuffe)
    """

    def __init__(self, **kwargs):
        super().__init__(**kwargs)
        self.in_building = kwargs.get('in_building', None)

        # set id of BranchTee automatically if not provided
        if not self._id:
            ids = [_.id for _ in
                            self.grid.graph.nodes_by_attribute('branch_tee')]
            if ids:
                self._id = max(ids) + 1
            else:
                self._id = 1

    def __repr__(self):
        return '_'.join([self.__class__.__name__, repr(self.grid), str(self._id)])


class MVStation(Station):
    """MV Station object"""

    def __init__(self, **kwargs):
        super().__init__(**kwargs)

    def __repr__(self, side=None):
        repr_base = super().__repr__()

        # As we don't consider HV-MV transformers in PFA, we don't have to care
        # about primary side bus of MV station. Hence, the general repr()
        # currently returned, implicitely refers to the secondary side (MV level)
        # if side == 'hv':
        #     return '_'.join(['primary', repr_base])
        # elif side == 'mv':
        #     return '_'.join(['secondary', repr_base])
        # else:
        #     return repr_base
        return repr_base


class LVStation(Station):
    """LV Station object"""

    def __init__(self, **kwargs):
        super().__init__(**kwargs)
        self._mv_grid = kwargs.get('mv_grid', None)

    @property
    def mv_grid(self):
        return self._mv_grid

    def __repr__(self, side=None):
        repr_base = super().__repr__()

        if side == 'mv':
            return '_'.join(['primary', repr_base])
        elif side == 'lv':
            return '_'.join(['secondary', repr_base])
        else:
            return repr_base


class Line(Component):
    """
    Line object

    Parameters
    ----------
    _type: :pandas:`pandas.Series<series>`
        Equipment specification including R and X for power flow analysis
        Columns:

        ======== ================== ====== =========
        Column   Description        Unit   Data type
        ======== ================== ====== =========
        name     Name (e.g. NAYY..) -      str
        U_n      Nominal voltage    kV     int
        I_max_th Max. th. current   A      float
        R        Resistance         Ohm/km float
        L        Inductance         mH/km  float
        C        Capacitance        uF/km  float
        Source   Data source        -      str
        ============================================

    _length: float
        Length of the line calculated in linear distance. Unit: m
    _quantity: float
        Quantity of parallel installed lines.
    _kind: String
        Specifies whether the line is an underground cable ('cable') or an
        overhead line ('line').
    """

    def __init__(self, **kwargs):
        super().__init__(**kwargs)
        self._type = kwargs.get('type', None)
        self._length = kwargs.get('length', None)
        self._quantity = kwargs.get('quantity', 1)
        self._kind = kwargs.get('kind', None)

    @property
    def geom(self):
        """Provide :shapely:`Shapely LineString object<linestrings>` geometry of
        :class:`Line`"""
        adj_nodes = self._grid._graph.nodes_from_line(self)

        return LineString([adj_nodes[0].geom, adj_nodes[1].geom])

    @property
    def type(self):
        return self._type

    @type.setter
    def type(self, new_type):
        self._type = new_type

    @property
    def length(self):
        return self._length

    @length.setter
    def length(self, new_length):
        self._length = new_length

    @property
    def quantity(self):
        return self._quantity

    @quantity.setter
    def quantity(self, new_quantity):
        self._quantity = new_quantity

    @property
    def kind(self):
        return self._kind

    @kind.setter
    def kind(self, new_kind):
        self._kind = new_kind
<|MERGE_RESOLUTION|>--- conflicted
+++ resolved
@@ -5,6 +5,7 @@
 
 if not 'READTHEDOCS' in os.environ:
     from shapely.geometry import LineString
+
 from .grids import LVGrid, MVGrid
 
 logger = logging.getLogger('edisgo')
@@ -151,20 +152,19 @@
         edisgo.network.TimeSeries : Details of global TimeSeries
         """
         if self._timeseries is None:
-<<<<<<< HEAD
-            # calculate share of reactive power
-=======
-            sector = list(self.consumption.keys())[0]
             peak_load_consumption_ratio = float(self.grid.network.config['data'][
                 'peakload_consumption_ratio'][sector])
 
->>>>>>> 54b8a810
             if isinstance(self.grid, MVGrid):
                 q_factor = tan(acos(
                     self.grid.network.scenario.parameters.pfac_mv_load))
+                power_scaling = float(self.grid.network.config['scenario'][
+                                          'scale_factor_mv_load'])
             elif isinstance(self.grid, LVGrid):
                 q_factor = tan(acos(
                     self.grid.network.scenario.parameters.pfac_lv_load))
+                power_scaling = float(self.grid.network.config['scenario'][
+                                          'scale_factor_lv_load'])
 
             # work around until retail and industrial are separate sectors
             # TODO: remove once Ding0 data changed to single sector consumption
@@ -174,7 +174,6 @@
             else:
                 consumption = self.consumption[sector]
 
-<<<<<<< HEAD
             # set timeseries for active and reactive power
             if self.grid.network.scenario.mode == 'worst-case':
                 if isinstance(self.grid, MVGrid):
@@ -199,17 +198,6 @@
                     logger.exception("No timeseries for load of type {}"
                                      "given.".format(sector))
                     raise
-=======
-            timeseries = (self.grid.network.scenario.timeseries.load[sector] *
-                          consumption *
-                          peak_load_consumption_ratio).to_frame('p')
-            timeseries['q'] = (self.grid.network.scenario.timeseries.load[sector] *
-                               consumption *
-                               peak_load_consumption_ratio *
-                               q_factor)
-            self._timeseries = timeseries * power_scaling
-
->>>>>>> 54b8a810
         return self._timeseries
 
     def pypsa_timeseries(self, attr):
@@ -333,6 +321,7 @@
                     logger.exception("No timeseries for type {} given.".format(
                         self.type))
                     raise
+
         return self._timeseries
 
     def pypsa_timeseries(self, attr):
