--- conflicted
+++ resolved
@@ -1,8 +1,7 @@
 import os
 import logging
 import pandas as pd
-import re
-from math import acos, tan, sqrt
+from math import acos, tan
 
 if not 'READTHEDOCS' in os.environ:
     from shapely.geometry import LineString
@@ -482,6 +481,7 @@
         --------
         :obj:`float` : Power factor
             Ratio of real power to apparent power.
+
         """
         if self._power_factor is None:
             if isinstance(self.grid, MVGrid):
@@ -494,9 +494,6 @@
 
     @power_factor.setter
     def power_factor(self, power_factor):
-        """
-        Set the power factor of the generator.
-        """
         self._power_factor = power_factor
 
     @property
@@ -648,6 +645,7 @@
                 timeseries.p = timeseries.p - timeseries.curtailment.fillna(0)
             return timeseries
         else:
+            #ToDo: should curtailment be subtracted from timeseries?
             return self._timeseries.loc[
                    self.grid.network.timeseries.timeindex, :]
 
@@ -753,15 +751,10 @@
         ----------
         timeseries : :pandas:`pandas.DataFrame<dataframe>`
             DataFrame containing active power the storage is charged (negative)
-<<<<<<< HEAD
-            and discharged (positive) with (on the grid side) in kW in column
-            'p' and reactive power in kVA in column 'q'.
-=======
-            and discharged (positive) with in kW in column 'p' and
-            reactive power in kvar in column 'q'. When 'q' is positive,
+            and discharged (positive) with (on the grid side) in kW in column 
+            'p' and reactive power in kvar in column 'q'. When 'q' is positive,
             reactive power is supplied (behaving as a capacitor) and when
-            'q' is negative reactive power is consumed (behaving as a inductor).
->>>>>>> 0302174a
+            'q' is negative reactive power is consumed (behaving as an inductor).
 
         Returns
         -------
@@ -904,10 +897,6 @@
         """
         self._operation
 
-<<<<<<< HEAD
-    def __repr__(self):
-        return str(self._id)
-=======
     @property
     def reactive_power_mode(self):
         """
@@ -966,7 +955,9 @@
         else:
             raise ValueError("Unknown value {} in reactive_power_mode".format(
                 self.reactive_power_mode))
->>>>>>> 0302174a
+
+    def __repr__(self):
+        return str(self._id)
 
 
 class MVDisconnectingPoint(Component):
