from __future__ import annotations

import logging
import os
import random
import warnings

import networkx as nx
<<<<<<< HEAD
from sklearn import preprocessing

import edisgo

from pathlib import Path
from zipfile import ZipFile
from edisgo.network.grids import MVGrid, LVGrid
=======
import numpy as np
import pandas as pd

import edisgo

from edisgo.io.ding0_import import _validate_ding0_grid_import
>>>>>>> 6ae24189
from edisgo.network.components import Switch
from edisgo.network.grids import LVGrid, MVGrid
from edisgo.tools import geo, networkx_helper
from edisgo.tools.tools import (
    calculate_apparent_power,
    calculate_line_reactance,
    calculate_line_resistance,
    select_cable,
)

if "READTHEDOCS" not in os.environ:
    from shapely.geometry import LineString, Point
    from shapely.ops import transform
    from shapely.wkt import loads as wkt_loads

logger = logging.getLogger(__name__)

COLUMNS = {
    "loads_df": ["bus", "p_set", "type", "annual_consumption", "sector"],
    "generators_df": [
        "bus",
        "p_nom",
        "type",
        "control",
        "weather_cell_id",
        "subtype",
    ],
    "storage_units_df": ["bus", "control", "p_nom"],
    "transformers_df": ["bus0", "bus1", "x_pu", "r_pu", "s_nom", "type_info"],
    "lines_df": [
        "bus0",
        "bus1",
        "length",
        "x",
        "r",
        "s_nom",
        "num_parallel",
        "type_info",
        "kind",
    ],
    "buses_df": ["v_nom", "x", "y", "mv_grid_id", "lv_grid_id", "in_building"],
    "switches_df": ["bus_open", "bus_closed", "branch", "type_info"],
<<<<<<< HEAD
    "lv_grids_df": ["peak_generation_capacity", "peak_load", "installed_charging_point_capacity",
                    "substation_capacity", "generators_weight", "loads_weight",
                    "installed_charging_point_weight"],
=======
>>>>>>> 6ae24189
}


class Topology:
    """
    Container for all grid topology data of a single MV grid.

    Data may as well include grid topology data of underlying LV grids.

    Other Parameters
    -----------------
    config : None or :class:`~.tools.config.Config`
        Provide your configurations if you want to load self-provided equipment
        data. Path to csv files containing the technical data is set in
        `config_system.cfg` in sections `system_dirs` and `equipment`.
        The default is None in which case the equipment data provided by
        eDisGo is used.

    Attributes
    -----------
    _grids : dict
        Dictionary containing all grids (keys are grid representatives and
        values the grid objects)

    """

    def __init__(self, **kwargs):

        # load technical data of equipment
        self._equipment_data = self._load_equipment_data(kwargs.get("config", None))

    @staticmethod
    def _load_equipment_data(config=None):
        """
        Load equipment data for transformers, cables etc.

        Parameters
        -----------
        config : :class:`~.tools.config.Config`
            Config object with configuration data from config files.

        Returns
        -------
        dict
            Dictionary with :pandas:`pandas.DataFrame<DataFrame>` containing
            equipment data. Keys of the dictionary are 'mv_transformers',
            'mv_overhead_lines', 'mv_cables', 'lv_transformers', and
            'lv_cables'.

        Notes
        ------
        This function calculates electrical values of transformers from
        standard values (so far only for MV/LV transformers, not necessary for
        HV/MV transformers as MV impedances are not used).

        $z_{pu}$ is calculated as follows:

        .. math:: z_{pu} = \frac{u_{kr}}{100}

        using the following simplification:

        .. math:: z_{pu} = \frac{Z}{Z_{nom}}

        with

        .. math:: Z = \frac{u_{kr}}{100} \\cdot \frac{U_n^2}{S_{nom}}

        and

        .. math:: Z_{nom} = \frac{U_n^2}{S_{nom}}

        $r_{pu}$ is calculated as follows:

        .. math:: r_{pu} = \frac{P_k}{S_{nom}}

        using the simplification of

        .. math:: r_{pu} = \frac{R}{Z_{nom}}

        with

        .. math:: R = \frac{P_k}{3 I_{nom}^2} = P_k \\cdot \frac{U_{nom}^2}{S_{nom}^2}

        $x_{pu}$ is calculated as follows:

        .. math::  x_{pu} = \\sqrt(z_{pu}^2-r_{pu}^2)

        """

        equipment = {
            "mv": ["transformers", "overhead_lines", "cables"],
            "lv": ["transformers", "cables"],
        }

        # if config is not provided set default path and filenames
        if config is None:
            equipment_dir = "equipment"
            config = {}
            for voltage_level, eq_list in equipment.items():
                for i in eq_list:
                    config[
                        "equipment_{}_parameters_{}".format(voltage_level, i)
                    ] = "equipment-parameters_{}_{}.csv".format(
                        voltage_level.upper(), i
                    )
        else:
            equipment_dir = config["system_dirs"]["equipment_dir"]
            config = config["equipment"]

        package_path = edisgo.__path__[0]
        data = {}

        for voltage_level, eq_list in equipment.items():
            for i in eq_list:
                equipment_parameters = config[
                    "equipment_{}_parameters_{}".format(voltage_level, i)
                ]
                data["{}_{}".format(voltage_level, i)] = pd.read_csv(
                    os.path.join(package_path, equipment_dir, equipment_parameters),
                    comment="#",
                    index_col="name",
                    delimiter=",",
                    decimal=".",
                )
                # calculate electrical values of transformer from standard
                # values (so far only for LV transformers, not necessary for
                # MV as MV impedances are not used)
                if voltage_level == "lv" and i == "transformers":
                    data["{}_{}".format(voltage_level, i)]["r_pu"] = data[
                        "{}_{}".format(voltage_level, i)
                    ]["P_k"] / (data["{}_{}".format(voltage_level, i)]["S_nom"])
                    data["{}_{}".format(voltage_level, i)]["x_pu"] = np.sqrt(
                        (data["{}_{}".format(voltage_level, i)]["u_kr"] / 100) ** 2
                        - data["{}_{}".format(voltage_level, i)]["r_pu"] ** 2
                    )
        return data

    @property
    def loads_df(self):
        """
        Dataframe with all loads in MV network and underlying LV grids.

        Parameters
        ----------
        df : :pandas:`pandas.DataFrame<DataFrame>`
            Dataframe with all loads (incl. charging points, heat pumps, etc.) in MV
            network and underlying LV grids. Index of the dataframe are load names as
            string. Columns of the dataframe are:

            bus : str
                Identifier of bus load is connected to.

            p_set : float
                Peak load or nominal capacity in MW.

            type : str
                Type of load, e.g. 'conventional_load', 'charging_point' or 'heat_pump'.
                This information is for example currently necessary when setting up a
                worst case analysis, as different types of loads are treated
                differently.

            annual_consumption : float
                Annual consumption in MWh.

            sector : str
                Specifies type of load. If demandlib is used to generate
                sector-specific time series, the sector needs to either be
                'agricultural', 'industrial', 'residential' or 'retail'.
                Otherwise sector can be chosen freely. This also includes
                the charging point use cases 'home', 'work', 'public' and
                'hpc'.

        Returns
        --------
        :pandas:`pandas.DataFrame<DataFrame>`
            Dataframe with all loads in MV network and underlying LV grids.
            For more information on the dataframe see input parameter `df`.

        """
        try:
            return self._loads_df
        except Exception:
            return pd.DataFrame(columns=COLUMNS["loads_df"])

    @loads_df.setter
    def loads_df(self, df):
        self._loads_df = df

    @property
    def generators_df(self):
        """
        Dataframe with all generators in MV network and underlying LV grids.

        Parameters
        ----------
        df : :pandas:`pandas.DataFrame<DataFrame>`
            Dataframe with all generators in MV network and underlying LV
            grids. Index of the dataframe are generator names as string.
            Columns of the dataframe are:

            bus : str
                Identifier of bus generator is connected to.

            p_nom : float
                Nominal power in MW.

            type : str
                Type of generator, e.g. 'solar', 'run_of_river', etc. Is used
                in case generator type specific time series are provided.

            control : str
                Control type of generator used for power flow analysis. In MV
                and LV grids usually 'PQ'.

            weather_cell_id : int
                ID of weather cell, that identifies the weather data cell from
                the weather data set used in the research project
                `open_eGo <https://openegoproject.wordpress.com/>`_ to
                determine feed-in profiles of wind and solar generators.
                Only required when time series of  wind and solar generators
                are assigned using precalculated time series from the
                OpenEnergy DataBase.

            subtype : str
                Further specification of type, e.g. 'solar_roof_mounted'.
                Currently not required for any functionality.

        Returns
        --------
        :pandas:`pandas.DataFrame<DataFrame>`
            Dataframe with all generators in MV network and underlying LV
            grids. For more information on the dataframe see input parameter
            `df`.

        """
        try:
            return self._generators_df
        except Exception:
            return pd.DataFrame(columns=COLUMNS["generators_df"])

    @generators_df.setter
    def generators_df(self, df):
        self._generators_df = df

    @property
<<<<<<< HEAD
    def charging_points_df(self):
        """
        Dataframe with all charging points in MV grid and underlying LV grids.

        Parameters
        ----------
        df : :pandas:`pandas.DataFrame<DataFrame>`
            Dataframe with all charging points in MV grid and underlying LV
            grids. Index of the dataframe are charging point names as string.
            Columns of the dataframe are:

            bus : str
              Identifier of bus charging point is connected to.

            p_nom : float
                Maximum charging power in MW.

            use_case : str
              Specifies if charging point is e.g. for charging at
              home, at work, in public or HPC. Used in
              charging point integration (:attr:`~.EDisGo.integrate_component`)
              to determine possible grid connection points, in which case use
              cases 'home', 'work', 'public', and 'hpc' are distinguished.

        Returns
        --------
        :pandas:`pandas.DataFrame<DataFrame>`
            Dataframe with all charging points in MV network and underlying LV
            grids. For more information on the dataframe see input parameter
            `df`.

        """
        try:
            return self._charging_points_df
        except:
            return pd.DataFrame(columns=COLUMNS["charging_points_df"])

    @charging_points_df.setter
    def charging_points_df(self, df):
        self._charging_points_df = df

    @property
=======
>>>>>>> 6ae24189
    def storage_units_df(self):
        """
        Dataframe with all storage units in MV grid and underlying LV grids.

        Parameters
        ----------
        df : :pandas:`pandas.DataFrame<DataFrame>`
            Dataframe with all storage units in MV grid and underlying LV
            grids. Index of the dataframe are storage names as string. Columns
            of the dataframe are:

            bus : str
                Identifier of bus storage unit is connected to.

            control : str
                Control type of storage unit used for power flow analysis,
                usually 'PQ'.

            p_nom : float
                Nominal power in MW.

        Returns
        --------
        :pandas:`pandas.DataFrame<DataFrame>`
            Dataframe with all storage units in MV network and underlying LV
            grids. For more information on the dataframe see input parameter
            `df`.

        """
        try:
            return self._storage_units_df
        except Exception:
            return pd.DataFrame(columns=COLUMNS["storage_units_df"])

    @storage_units_df.setter
    def storage_units_df(self, df):
        self._storage_units_df = df

    @property
    def transformers_df(self):
        """
        Dataframe with all MV/LV transformers.

        Parameters
        ----------
        df : :pandas:`pandas.DataFrame<DataFrame>`
            Dataframe with all MV/LV transformers. Index of the dataframe are
            transformer names as string. Columns of the dataframe are:

            bus0 : str
                Identifier of bus at the transformer's primary (MV) side.

            bus1 : str
                Identifier of bus at the transformer's secondary (LV) side.

            x_pu : float
                Per unit series reactance.

            r_pu : float
                Per unit series resistance.

            s_nom : float
                Nominal apparent power in MW.

            type_info : str
                Type of transformer.

        Returns
        --------
        :pandas:`pandas.DataFrame<DataFrame>`
            Dataframe with all MV/LV transformers. For more information on the
            dataframe see input parameter `df`.

        """
        try:
            return self._transformers_df
        except Exception:
            return pd.DataFrame(columns=COLUMNS["transformers_df"])

    @transformers_df.setter
    def transformers_df(self, df):
        self._transformers_df = df

    @property
    def transformers_hvmv_df(self):
        """
        Dataframe with all HV/MV transformers.

        Parameters
        ----------
        df : :pandas:`pandas.DataFrame<DataFrame>`
            Dataframe with all HV/MV transformers, with the same format as
            :py:attr:`~transformers_df`.

        Returns
        --------
        :pandas:`pandas.DataFrame<DataFrame>`
            Dataframe with all HV/MV transformers. For more information on
            format see :py:attr:`~transformers_df`.

        """
        try:
            return self._transformers_hvmv_df
        except Exception:
            return pd.DataFrame(columns=COLUMNS["transformers_df"])

    @transformers_hvmv_df.setter
    def transformers_hvmv_df(self, df):
        self._transformers_hvmv_df = df

    @property
    def lines_df(self):
        """
        Dataframe with all lines in MV network and underlying LV grids.

        Parameters
        ----------
        df : :pandas:`pandas.DataFrame<DataFrame>`
            Dataframe with all lines in MV network and underlying LV grids.
            Index of the dataframe are line names as string. Columns of the
            dataframe are:

            bus0 : str
                Identifier of first bus to which line is attached.

            bus1 : str
                Identifier of second bus to which line is attached.

            length : float
                Line length in km.

            x : float
                Reactance of line (or in case of multiple parallel lines
                total reactance of lines) in Ohm.

            r : float
                Resistance of line (or in case of multiple parallel lines
                total resistance of lines) in Ohm.

            s_nom : float
                Apparent power which can pass through the line (or in case of
                multiple parallel lines total apparent power which can pass
                through the lines) in MVA.

            num_parallel : int
                Number of parallel lines.

            type_info : str
                Type of line as e.g. given in `equipment_data`.

            kind : str
                Specifies whether line is a cable ('cable') or overhead line
                ('line').

        Returns
        --------
        :pandas:`pandas.DataFrame<DataFrame>`
            Dataframe with all lines in MV network and underlying LV grids.
            For more information on the dataframe see input parameter `df`.

        """
        try:
            return self._lines_df
        except Exception:
            return pd.DataFrame(columns=COLUMNS["lines_df"])

    @lines_df.setter
    def lines_df(self, df):
        self._lines_df = df

    @property
    def buses_df(self):
        """
        Dataframe with all buses in MV network and underlying LV grids.

        Parameters
        ----------
        df : :pandas:`pandas.DataFrame<DataFrame>`
            Dataframe with all buses in MV network and underlying LV grids.
            Index of the dataframe are bus names as strings. Columns of the
            dataframe are:

            v_nom : float
                Nominal voltage in kV.

            x : float
                x-coordinate (longitude) of geolocation.

            y : float
                y-coordinate (latitude) of geolocation.

            mv_grid_id : int
                ID of MV grid the bus is in.

            lv_grid_id : int
                ID of LV grid the bus is in. In case of MV buses this is NaN.

            in_building : bool
                Signifies whether a bus is inside a building, in which case
                only components belonging to this house connection can be
                connected to it.

        Returns
        --------
        :pandas:`pandas.DataFrame<DataFrame>`
            Dataframe with all buses in MV network and underlying LV grids.

        """
        try:
            return self._buses_df
        except Exception:
            return pd.DataFrame(columns=COLUMNS["buses_df"])

    @buses_df.setter
    def buses_df(self, df):
        # make sure in_building takes on only True or False (not numpy bools)
        # needs to be tested using `== True`, not `is True`
<<<<<<< HEAD
        buses_in_building = df[df.in_building == True].index

        # silences pandas SettingWithCopyWarning
        df = df.copy()

=======
        buses_in_building = df[df.in_building == True].index  # noqa: E712
>>>>>>> 6ae24189
        df.loc[buses_in_building, "in_building"] = True
        df.loc[~df.index.isin(buses_in_building), "in_building"] = False
        self._buses_df = df

    @property
    def switches_df(self):
        """
        Dataframe with all switches in MV network and underlying LV grids.

        Switches are implemented as branches that, when they are closed, are
        connected to a bus (`bus_closed`) such that there is a closed ring,
        and when they are open, connected to a virtual bus (`bus_open`), such
        that there is no closed ring. Once the ring is closed, the virtual
        is a single bus that is not connected to the rest of the grid.

        Parameters
        ----------
        df : :pandas:`pandas.DataFrame<DataFrame>`
            Dataframe with all switches in MV network and underlying LV grids.
            Index of the dataframe are switch names as string. Columns of the
            dataframe are:

            bus_open : str
                Identifier of bus the switch branch is connected to when the
                switch is open.

            bus_closed : str
                Identifier of bus the switch branch is connected to when the
                switch is closed.

            branch : str
                Identifier of branch that represents the switch.

            type : str
                Type of switch, e.g. switch disconnector.

        Returns
        --------
        :pandas:`pandas.DataFrame<DataFrame>`
            Dataframe with all switches in MV network and underlying LV grids.
            For more information on the dataframe see input parameter `df`.

        """
        try:
            return self._switches_df
        except Exception:
            return pd.DataFrame(columns=COLUMNS["switches_df"])

    @switches_df.setter
    def switches_df(self, df):
        self._switches_df = df

    @property
    def charging_points_df(self):
        """
        Returns a subset of :py:attr:`~loads_df` containing only charging points.

        Parameters
        ----------
        type : str
            Load type. Default: "charging_point"

        Returns
        -------
        :pandas:`pandas.DataFrame<DataFrame>`
            Pandas DataFrame with all loads of the given type.

        """
        if "charging_point" in self.loads_df.type.unique():
            return self.loads_df.loc[self.loads_df.type == "charging_point"]
        else:
            return pd.DataFrame(columns=COLUMNS["loads_df"])

    @property
    def id(self):
        """
        MV network ID.

        Returns
        --------
        int
            MV network ID.

        """

        return self.mv_grid.id

    @property
    def mv_grid(self):
        """
        Medium voltage network.

        The medium voltage network object only contains components (lines,
        generators, etc.) that are in or connected to the MV grid and does
        not include any components of the underlying LV grids (also not
        MV/LV transformers).

        Parameters
        ----------
        mv_grid : :class:`~.network.grids.MVGrid`
            Medium voltage network.

        Returns
        --------
        :class:`~.network.grids.MVGrid`
            Medium voltage network.

        """
        return self._mv_grid

    @mv_grid.setter
    def mv_grid(self, mv_grid):
        self._mv_grid = mv_grid

    @property
    def lv_grids_df(self):
        lv_grids_df = pd.DataFrame(index=[_._id for _ in self.mv_grid.lv_grids], columns=COLUMNS["lv_grids_df"])

        lv_grids = list(self.mv_grid.lv_grids)

        lv_grids_df.peak_generation_capacity = [_.peak_generation_capacity for _ in lv_grids]

        lv_grids_df.peak_load = [_.peak_load for _ in lv_grids]

        lv_grids_df.installed_charging_point_capacity = [_.charging_points_df.p_nom.sum() for _ in lv_grids]

        lv_grids_df.substation_capacity = [_.transformers_df.s_nom.sum() for _ in lv_grids]

        min_max_scaler = preprocessing.MinMaxScaler()

        lv_grids_df.generators_weight = lv_grids_df.peak_generation_capacity.divide(
            lv_grids_df.substation_capacity)

        lv_grids_df.generators_weight = min_max_scaler.fit_transform(
            lv_grids_df.generators_weight.values.reshape(-1, 1))

        lv_grids_df.loads_weight = lv_grids_df.peak_load.divide(
            lv_grids_df.substation_capacity)

        lv_grids_df.loads_weight = 1 - min_max_scaler.fit_transform(
            lv_grids_df.loads_weight.values.reshape(-1, 1))

        lv_grids_df.installed_charging_point_weight = lv_grids_df.installed_charging_point_capacity.divide(
            lv_grids_df.substation_capacity)

        lv_grids_df.installed_charging_point_weight = 1 - min_max_scaler.fit_transform(
            lv_grids_df.installed_charging_point_weight.values.reshape(-1, 1))

        return lv_grids_df

    @property
    def grid_district(self):
        """
        Dictionary with MV grid district information.

        Parameters
        ----------
        grid_district : dict
            Dictionary with the following MV grid district information:

            'population' : int
                Number of inhabitants in grid district.
            'geom' : :shapely:`shapely.MultiPolygon<MultiPolygon>`
                Geometry of MV grid district as (Multi)Polygon.
            'srid' : int
                SRID (spatial reference ID) of grid district geometry.

        Returns
        --------
        dict
            Dictionary with MV grid district information. For more information
            on the dictionary see input parameter `grid_district`.

        """
        return self._grid_district

    @grid_district.setter
    def grid_district(self, grid_district):
        self._grid_district = grid_district

    @property
    def rings(self):
        """
        List of rings in the grid topology.

        A ring is represented by the names of buses within that ring.

        Returns
        --------
        list(list)
            List of rings, where each ring is again represented by a list of
            buses within that ring.

        """
        if hasattr(self, "_rings"):
            return self._rings
        else:
            # close switches
            switches = [Switch(id=_, topology=self) for _ in self.switches_df.index]
            switch_status = {}
            for switch in switches:
                switch_status[switch] = switch.state
                switch.close()
            # find rings in topology
            graph = self.to_graph()
            self.rings = nx.cycle_basis(graph)
            # reopen switches
            for switch in switches:
                if switch_status[switch] == "open":
                    switch.open()
            return self.rings

    @rings.setter
    def rings(self, rings):
        self._rings = rings

    @property
    def equipment_data(self):
        """
        Technical data of electrical equipment such as lines and transformers.

        Returns
        --------
        dict
            Dictionary with :pandas:`pandas.DataFrame<DataFrame>` containing
            equipment data. Keys of the dictionary are 'mv_transformers',
            'mv_overhead_lines', 'mv_cables', 'lv_transformers', and
            'lv_cables'.

        """
        return self._equipment_data

    def get_connected_lines_from_bus(self, bus_name):
        """
        Returns all lines connected to specified bus.

        Parameters
        ----------
        bus_name : str
            Name of bus to get connected lines for.

        Returns
        --------
        :pandas:`pandas.DataFrame<DataFrame>`
            Dataframe with connected lines with the same format as
            :attr:`~.network.topology.Topology.lines_df`.

        """
        return pd.concat(
            [
                self.lines_df.loc[self.lines_df.bus0 == bus_name],
                self.lines_df.loc[self.lines_df.bus1 == bus_name],
            ]
        )

    def get_line_connecting_buses(self, bus_1, bus_2):
        """
        Returns information of line connecting bus_1 and bus_2.

        Parameters
        ----------
        bus_1 : str
            Name of first bus.
        bus_2 : str
            Name of second bus.

        Returns
        --------
        :pandas:`pandas.DataFrame<DataFrame>`
            Dataframe with information of line connecting bus_1 and bus_2
            in the same format as
            :attr:`~.network.topology.Topology.lines_df`.

        """
        lines_bus_1 = self.get_connected_lines_from_bus(bus_1)
        lines_bus_2 = self.get_connected_lines_from_bus(bus_2)
        line = [_ for _ in lines_bus_1.index if _ in lines_bus_2.index]
        if len(line) > 0:
            return self.lines_df.loc[line, :]
        else:
            return None

    def get_connected_components_from_bus(self, bus_name):
        """
        Returns dictionary of components connected to specified bus.

        Parameters
        ----------
        bus_name : str
            Identifier of bus to get connected components for.

        Returns
        -------
         dict of :pandas:`pandas.DataFrame<DataFrame>`
            Dictionary of connected components with keys 'generators', 'loads',
            'storage_units', 'lines', 'transformers', 'transformers_hvmv', 'switches'.
            Corresponding values are component dataframes containing only components
            that are connected to the given bus.

        """
        components = {}
        components["generators"] = self.generators_df.loc[
            self.generators_df.bus == bus_name
        ]

        components["loads"] = self.loads_df.loc[self.loads_df.bus == bus_name]

        components["storage_units"] = self.storage_units_df.loc[
            self.storage_units_df.bus == bus_name
        ]

        components["lines"] = self.get_connected_lines_from_bus(bus_name)

        components["transformers"] = pd.concat(
            [
                self.transformers_df.loc[self.transformers_df.bus0 == bus_name],
                self.transformers_df.loc[self.transformers_df.bus1 == bus_name],
            ]
        )

        components["transformers_hvmv"] = pd.concat(
            [
                self.transformers_hvmv_df.loc[
                    self.transformers_hvmv_df.bus0 == bus_name
                ],
                self.transformers_hvmv_df.loc[
                    self.transformers_hvmv_df.bus1 == bus_name
                ],
            ]
        )

        components["switches"] = self.switches_df.loc[
            self.switches_df.bus_closed == bus_name
        ]

        return components

    def get_neighbours(self, bus_name):
        """
        Returns a set of neighbour buses of specified bus.

        Parameters
        ----------
        bus_name : str
            Identifier of bus to get neighbouring buses for.

        Returns
        --------
        set(str)
            Set of identifiers of neighbouring buses.

        """
        lines = self.get_connected_lines_from_bus(bus_name)
        buses = list(lines.bus0)
        buses.extend(list(lines.bus1))
        neighbours = set(buses)
        neighbours.remove(bus_name)
        return neighbours

    def _check_bus_for_removal(self, bus_name):
        """
        Checks whether the specified bus can be safely removed from topology.

        Returns False if there is more than one line or any other component,
        such as generator, transformer, etc. connected to the given bus, as in
        that case removing the bus will lead to an invalid grid topology.

        Parameters
        ----------
        bus_name : str
            Identifier of bus for which save removal is checked.

        Returns
        -------
        bool
            True if bus can be safely removed from topology, False if removal
            of bus will lead to an invalid grid topology.

        """
        # check if bus is part of topology
        if bus_name not in self.buses_df.index:
            warnings.warn(
                "Bus of name {} not in Topology. Cannot be removed.".format(bus_name)
            )
            return False

        conn_comp = self.get_connected_components_from_bus(bus_name)
        lines = conn_comp.pop("lines")
        # if more than one line is connected, return false
        if len(lines) > 1:
            return False
        conn_comp_types = [k for k, v in conn_comp.items() if not v.empty]
        # if any other component is connected, return false
        if len(conn_comp_types) > 0:
            return False
        else:
            return True

    def _check_line_for_removal(self, line_name):
        """
        Checks whether the specified line can be safely removed from topology.

        Returns True if one of the buses the line is connected to can be
        safely removed (see
        :attr:`~.network.results.Results._check_bus_for_removal`) or if the
        line is part of a closed ring and thus removing it would not lead to
        isolated parts. In any other case, the line cannot be safely removed
        and False is returned.

        Parameters
        ----------
        line_name : str
            Identifier of line for which save removal is checked.

        Returns
        -------
        bool
            True if line can be safely removed from topology, False if removal
            of line will lead to an invalid grid topology.

        """
        # check if line is part of topology
        if line_name not in self.lines_df.index:
            warnings.warn(
                "Line of name {} not in Topology. Cannot be "
                "removed.".format(line_name)
            )
            return False

        bus0 = self.lines_df.loc[line_name, "bus0"]
        bus1 = self.lines_df.loc[line_name, "bus1"]
        # if one of the buses can be removed as well, line can be removed
        # safely
        if self._check_bus_for_removal(bus0) or self._check_bus_for_removal(bus1):
            return True
        # otherwise both buses have to be in the same ring
        # find rings in topology
        graph = self.to_graph()
        rings = nx.cycle_basis(graph)
        for ring in rings:
            if bus0 in ring and bus1 in ring:
                return True
        return False

    def add_load(self, bus, p_set, type="conventional_load", **kwargs):
        """
        Adds load to topology.

        Load name is generated automatically.

        Parameters
        ----------
        bus : str
            See :py:attr:`~loads_df` for more information.
        p_set : float
            See :py:attr:`~loads_df` for more information.
        type : str
            See :py:attr:`~loads_df` for more information.
            Default: "conventional_load"

        Other Parameters
        -----------------
        kwargs :
            Kwargs may contain any further attributes you want to specify.
            See :py:attr:`~loads_df` for more information on additional
            attributes used for some functionalities in edisgo. Kwargs may
            also contain a load ID (provided through keyword argument
            `load_id` as string) used to generate a unique identifier
            for the newly added load.

        Returns
        --------
        str
            Unique identifier of added load.

        """
        try:
            bus_s = self.buses_df.loc[bus]
        except KeyError:
            raise ValueError(
                "Specified bus {} is not valid as it is not defined in "
                "buses_df.".format(bus)
            )

        # generate load name and check uniqueness
        if bus_s.lv_grid_id is not None and not np.isnan(bus_s.lv_grid_id):
            grid_name = "LVGrid_" + str(int(bus_s.lv_grid_id))
        else:
            grid_name = "MVGrid_" + str(int(bus_s.mv_grid_id))

        type_name = "_".join([val.capitalize() for val in type.split("_")])

        tmp = f"{type_name}_{grid_name}"

        if kwargs.get("sector", None) is not None:
            tmp = tmp + "_" + kwargs.get("sector")

        load_id = kwargs.pop("load_id", None)

        if load_id is None:
            type_df = self._grids[grid_name].loads_df.loc[
                self._grids[grid_name].loads_df.type == type
            ]

            load_id = len(type_df) + 1

        load_name = f"{tmp}_{load_id}"

        if load_name in self.loads_df.index:
            random.seed(a=int(load_id))

            while load_name in self.loads_df.index:
                load_name = f"{tmp}_{random.randint(10**8, 10**9)}"

        # create new load dataframe
        data = {
            "bus": bus,
            "p_set": p_set,
            "type": type,
        }
        data.update(kwargs)

        new_df = (
            pd.Series(
                data,
                name=load_name,
            )
            .to_frame()
            .T
        )

        # FIXME: casting non-numeric values with numeric values into one series changes
        #  the data type to 'Object'. Change the data type to numeric if possible
        for col in new_df.columns:
            new_df[col] = pd.to_numeric(new_df[col], errors="ignore")

        self._loads_df = pd.concat(
            [
                self.loads_df,
                new_df,
            ]
        )

        return load_name

    def add_generator(self, bus, p_nom, generator_type, control="PQ", **kwargs):
        """
        Adds generator to topology.

        Generator name is generated automatically.

        Parameters
        ----------
        bus : str
            See :py:attr:`~generators_df` for more information.
        p_nom : float
            See :py:attr:`~generators_df` for more information.
        generator_type : str
            Type of generator, e.g. 'solar' or 'gas'. See 'type' in
            :py:attr:`~generators_df` for more information.
        control : str
            See :py:attr:`~generators_df` for more information. Defaults
            to 'PQ'.

        Other Parameters
        ------------------
        kwargs :
            Kwargs may contain any further attributes you want to specify.
            See :py:attr:`~generators_df` for more information on additional
            attributes used for some functionalities in edisgo. Kwargs may
            also contain a generator ID (provided through keyword argument
            `generator_id` as string) used to generate a unique identifier
            for the newly added generator.

        Returns
        -------
        str
            Unique identifier of added generator.

        """
        # check if bus exists
        try:
            bus_s = self.buses_df.loc[bus]
        except KeyError:
            raise ValueError(
                "Specified bus {} is not valid as it is not defined in "
                "buses_df.".format(bus)
            )

        # generate generator name and check uniqueness
        if not np.isnan(bus_s.lv_grid_id) and bus_s.lv_grid_id is not None:
            tmp = "LVGrid_" + str(int(bus_s.lv_grid_id))
        else:
            tmp = "MVGrid_" + str(int(bus_s.mv_grid_id))
        tmp = tmp + "_" + generator_type
        generator_id = kwargs.pop("generator_id", None)
        if generator_id is not None:
            tmp = tmp + "_" + str(generator_id)
        generator_name = "Generator_{}".format(tmp)
        while generator_name in self.generators_df.index:
            random.seed(a=generator_name)
            generator_name = "Generator_{}_{}".format(
                tmp, random.randint(10**8, 10**9)
            )

        # create new generator dataframe
        data = {
            "bus": bus,
            "p_nom": p_nom,
            "type": generator_type,
            "control": control,
        }
        data.update(kwargs)
        new_df = (
            pd.Series(
                data,
                name=generator_name,
            )
            .to_frame()
            .T
        )

        # FIXME: casting non-numeric values with numeric values into one series changes
        #  the data type to 'Object'. Change the data type to numeric if possible
        for col in new_df.columns:
            new_df[col] = pd.to_numeric(new_df[col], errors="ignore")

<<<<<<< HEAD
        data = {
                "bus": bus,
                "p_nom": p_nom,
                "use_case": use_case
            }
        data.update(kwargs)
        new_df = pd.Series(
            data,
            name=name,
        ).to_frame().T
        self.charging_points_df = self.charging_points_df.append(new_df, sort=True)
        return name
=======
        self.generators_df = pd.concat(
            [
                self.generators_df,
                new_df,
            ]
        )
        return generator_name
>>>>>>> 6ae24189

    def add_storage_unit(self, bus, p_nom, control="PQ", **kwargs):
        """
        Adds storage unit to topology.

        Storage unit name is generated automatically.

        Parameters
        ----------
        bus : str
            See :py:attr:`~storage_units_df` for more information.
        p_nom : float
            See :py:attr:`~storage_units_df` for more information.
        control : str, optional
            See :py:attr:`~storage_units_df` for more information. Defaults
            to 'PQ'.

        Other Parameters
        ------------------
        kwargs :
            Kwargs may contain any further attributes you want to specify.

        """
        try:
            bus_s = self.buses_df.loc[bus]
        except KeyError:
            raise ValueError(
                "Specified bus {} is not valid as it is not defined in "
                "buses_df.".format(bus)
            )

        # generate storage name and check uniqueness
        if not np.isnan(bus_s.lv_grid_id) and bus_s.lv_grid_id is not None:
            grid_name = "LVGrid_" + str(int(bus_s.lv_grid_id))
        else:
            grid_name = "MVGrid_" + str(int(bus_s.mv_grid_id))
        storage_id = len(self._grids[grid_name].storage_units_df) + 1
        storage_name = "StorageUnit_{}_{}".format(grid_name, storage_id)
        if storage_name in self.storage_units_df.index:
            storage_name = "StorageUnit_{}_{}".format(grid_name, storage_id + 1)
            while storage_name in self.storage_units_df.index:
                random.seed(a=storage_name)
                storage_name = "StorageUnit_{}_{}".format(
                    grid_name, random.randint(10**8, 10**9)
                )

        # create new storage unit dataframe
        data = {"bus": bus, "p_nom": p_nom, "control": control}
        data.update(kwargs)
        new_df = (
            pd.Series(
                data,
                name=storage_name,
            )
            .to_frame()
            .T
        )

        # FIXME: casting non-numeric values with numeric values into one series changes
        #  the data type to 'Object'. Change the data type to numeric if possible
        for col in new_df.columns:
            new_df[col] = pd.to_numeric(new_df[col], errors="ignore")

        self.storage_units_df = pd.concat(
            [
                self.storage_units_df,
                new_df,
            ]
        )
        return storage_name

    def add_line(self, bus0, bus1, length, **kwargs):
        """
        Adds line to topology.

        Line name is generated automatically.
        If `type_info` is provided, `x`, `r` and `s_nom` are calculated.

        Parameters
        ----------
        bus0 : str
            Identifier of connected bus.
        bus1 : str
            Identifier of connected bus.
        length : float
            See :py:attr:`~lines_df` for more information.

        Other Parameters
        ------------------
        kwargs :
            Kwargs may contain any further attributes in :py:attr:`~lines_df`.
            It is necessary to either provide `type_info` to determine `x`, `r`
            and `s_nom` of the line, or to provide `x`, `r` and `s_nom`
            directly.

        """

        def _get_line_data():
            """
            Gets line data for line type specified in `line_type` from
            equipment data.

            Returns
            --------
            :pandas:`pandas.Series<Series>`
                Line data from equipment_data.

            """
            voltage_level = "lv" if self.buses_df.loc[bus0, "v_nom"] < 1 else "mv"
            # try to get cable data
            try:
                line_data = self.equipment_data[f"{voltage_level}_cables"].loc[
                    type_info, :
                ]
            except KeyError:
                try:
                    line_data = self.equipment_data[
                        f"{voltage_level}_overhead_lines"
                    ].loc[type_info, :]

                except Exception:
                    raise ValueError("Specified line type is not valid.")
            except Exception:
                raise
            return line_data

        # check if buses exist
        if bus0 not in self.buses_df.index:
            raise ValueError(
                "Specified bus {} is not valid as it is not defined in "
                "buses_df.".format(bus0)
            )
        if bus1 not in self.buses_df.index:
            raise ValueError(
                "Specified bus {} is not valid as it is not defined in "
                "buses_df.".format(bus1)
            )

        # check if line between given buses already exists
        bus0_bus1 = self.lines_df[
            (self.lines_df.bus0 == bus0) & (self.lines_df.bus1 == bus1)
        ]
        bus1_bus0 = self.lines_df[
            (self.lines_df.bus1 == bus0) & (self.lines_df.bus0 == bus1)
        ]
        if not bus0_bus1.empty and bus1_bus0.empty:
            logging.debug("Line between bus0 {} and bus1 {} already exists.")
            return pd.concat(
                [
                    bus1_bus0,
                    bus0_bus1,
                ]
            ).index[0]

        # unpack optional parameters
        x = kwargs.get("x", None)
        r = kwargs.get("r", None)
        s_nom = kwargs.get("s_nom", None)
        num_parallel = kwargs.get("num_parallel", 1)
        type_info = kwargs.get("type_info", None)
        kind = kwargs.get("kind", None)

        # if type of line is specified calculate x, r and s_nom
        if type_info is not None:
            if x is not None or r is not None or s_nom is not None:
                warnings.warn(
                    "When line 'type_info' is provided when creating a new "
                    "line, x, r and s_nom are calculated and provided "
                    "parameters are overwritten."
                )
            line_data = _get_line_data()
            if isinstance(line_data, pd.DataFrame) and len(line_data) > 1:
                line_data = (
                    line_data[line_data.U_n == self.buses_df.loc[bus0, "v_nom"]]
                ).iloc[0, :]
            x = calculate_line_reactance(line_data.L_per_km, length, num_parallel)
            r = calculate_line_resistance(line_data.R_per_km, length, num_parallel)
            s_nom = calculate_apparent_power(
                line_data.U_n, line_data.I_max_th, num_parallel
            )

        # generate line name and check uniqueness
        line_name = "Line_{}_{}".format(bus0, bus1)
        while line_name in self.lines_df.index:
            random.seed(a=line_name)
            line_name = "Line_{}_{}_{}".format(
                bus0, bus1, random.randint(10**8, 10**9)
            )

        # check if all necessary data is now available
        if x is None or r is None:
            raise AttributeError(
                "Newly added line has no line resistance and/or reactance."
            )
        if s_nom is None:
            warnings.warn("Newly added line has no nominal power.")

        new_line_df = pd.DataFrame(
            data={
                "bus0": bus0,
                "bus1": bus1,
                "x": x,
                "r": r,
                "length": length,
                "type_info": type_info,
                "num_parallel": num_parallel,
                "kind": kind,
                "s_nom": s_nom,
            },
            index=[line_name],
        )
        self.lines_df = pd.concat(
            [
                self.lines_df,
                new_line_df,
            ]
        )
        return line_name

    def add_bus(self, bus_name, v_nom, **kwargs):
        """
        Adds bus to topology.

        If provided bus name already exists, a unique name is created.

        Parameters
        ----------
        bus_name : str
            Name of new bus.
        v_nom : float
            See :py:attr:`~buses_df` for more information.

        Other Parameters
        ----------------
        x : float
            See :py:attr:`~buses_df` for more information.
        y : float
            See :py:attr:`~buses_df` for more information.
        lv_grid_id : int
            See :py:attr:`~buses_df` for more information.
        in_building : bool
            See :py:attr:`~buses_df` for more information.

        Returns
        -------
        str
            Name of bus. If provided bus name already exists, a unique name
            is created.

        """
        # check uniqueness of provided bus name and otherwise change bus name
        while bus_name in self.buses_df.index:
            random.seed(a=bus_name)
            bus_name = f"Bus_{random.randint(10**8, 10**9)}"

        x = kwargs.get("x", None)
        y = kwargs.get("y", None)
        lv_grid_id = kwargs.get("lv_grid_id", np.nan)
        in_building = kwargs.get("in_building", False)
        # check lv_grid_id
        if v_nom < 1 and np.isnan(lv_grid_id):
            raise ValueError("You need to specify an lv_grid_id for low-voltage buses.")
        new_bus_df = pd.DataFrame(
            data={
                "v_nom": v_nom,
                "x": x,
                "y": y,
                "mv_grid_id": self.mv_grid.id,
                "lv_grid_id": lv_grid_id,
                "in_building": in_building,
            },
            index=[bus_name],
        )
        self.buses_df = pd.concat(
            [
                self.buses_df,
                new_bus_df,
            ]
        )
        return bus_name

    def remove_load(self, name):
        """
        Removes load with given name from topology.

        If no other elements are connected, line and bus are removed as well.

        Parameters
        ----------
        name : str
            Identifier of load as specified in index of :py:attr:`~loads_df`.

        """
        if name in self.loads_df.index:
            bus = self.loads_df.at[name, "bus"]
            self._loads_df.drop(name, inplace=True)

            # if no other elements are connected, remove line and bus as well
            if self._check_bus_for_removal(bus):
                line_name = self.get_connected_lines_from_bus(bus).index[0]
                self.remove_line(line_name)
                logger.debug(f"Line {line_name} removed together with load {name}.")

    def remove_generator(self, name):
        """
        Removes generator with given name from topology.

        If no other elements are connected, line and bus are removed as well.

        Parameters
        ----------
        name : str
            Identifier of generator as specified in index of
            :py:attr:`~generators_df`.

        """
        if name in self.generators_df.index:
            bus = self.generators_df.at[name, "bus"]
            self._generators_df.drop(name, inplace=True)

            # if no other elements are connected to same bus, remove line
            # and bus
            if self._check_bus_for_removal(bus):
                line_name = self.get_connected_lines_from_bus(bus).index[0]
                self.remove_line(line_name)
                logger.debug(
                    f"Line {line_name} removed together with generator {name}."
                )

    def remove_storage_unit(self, name):
        """
        Removes storage with given name from topology.

        If no other elements are connected, line and bus are removed as well.

        Parameters
        ----------
        name : str
            Identifier of storage as specified in index of
            :py:attr:`~storage_units_df`.

        """
        # remove storage unit and time series
        if name in self.storage_units_df.index:
            bus = self.storage_units_df.at[name, "bus"]
            self._storage_units_df.drop(name, inplace=True)

            # if no other elements are connected, remove line and bus as well
            if self._check_bus_for_removal(bus):
                line_name = self.get_connected_lines_from_bus(bus).index[0]
                self.remove_line(line_name)
                logger.debug(
                    f"Line {line_name} removed together with storage unit {name}."
                )

    def remove_line(self, name):
        """
        Removes line with given name from topology.

        Line is only removed, if it does not result in isolated buses. A warning is
        raised in that case.

        Parameters
        ----------
        name : str
            Identifier of line as specified in index of :py:attr:`~lines_df`.

        """
        if not self._check_line_for_removal(name):
            warnings.warn(
                f"Removal of line {name} would create isolated node. Remove all "
                "connected elements first to remove bus."
            )
            return

        # backup buses of line and check if buses can be removed as well
        bus0 = self.lines_df.at[name, "bus0"]
        remove_bus0 = self._check_bus_for_removal(bus0)
        bus1 = self.lines_df.at[name, "bus1"]
        remove_bus1 = self._check_bus_for_removal(bus1)

        # drop line
        self._lines_df.drop(name, inplace=True)

        # drop buses if no other elements are connected
        if remove_bus0:
            self.remove_bus(bus0)
            logger.debug(f"Bus {bus0} removed together with line {name}")
        if remove_bus1:
            self.remove_bus(bus1)
            logger.debug(f"Bus {bus1} removed together with line {name}")

    def remove_bus(self, name):
        """
        Removes bus with given name from topology.

        Parameters
        ----------
        name : str
            Identifier of bus as specified in index of :py:attr:`~buses_df`.

        Notes
        -------
        Only isolated buses can be deleted from topology. Use respective
        functions first to delete all connected components (e.g. lines,
        transformers, loads, etc.). Use function
        :func:`~.network.topology.Topology.get_connected_components_from_bus`
        to get all connected components.

        """
        conn_comp = self.get_connected_components_from_bus(name)
        conn_comp_types = [k for k, v in conn_comp.items() if not v.empty]
        if len(conn_comp_types) > 0:
            warnings.warn(
                f"Bus {name} is not isolated and therefore not removed. Remove all "
                f"connected elements ({conn_comp_types}) first to remove bus."
            )
        else:
            self._buses_df.drop(name, inplace=True)

    def update_number_of_parallel_lines(self, lines_num_parallel):
        """
        Changes number of parallel lines and updates line attributes.

        When number of parallel lines changes, attributes x, r, and s_nom have
        to be adapted, which is done in this function.

        Parameters
        ------------
        lines_num_parallel : :pandas:`pandas.Series<series>`
            Index contains identifiers of lines to update as in index of
            :py:attr:`~lines_df` and values of series contain corresponding
            new number of parallel lines.

        """
        # update x, r and s_nom
        self._lines_df.loc[lines_num_parallel.index, "x"] = (
            self._lines_df.loc[lines_num_parallel.index, "x"]
            * self._lines_df.loc[lines_num_parallel.index, "num_parallel"]
            / lines_num_parallel
        )
        self._lines_df.loc[lines_num_parallel.index, "r"] = (
            self._lines_df.loc[lines_num_parallel.index, "r"]
            * self._lines_df.loc[lines_num_parallel.index, "num_parallel"]
            / lines_num_parallel
        )
        self._lines_df.loc[lines_num_parallel.index, "s_nom"] = (
            self._lines_df.loc[lines_num_parallel.index, "s_nom"]
            / self._lines_df.loc[lines_num_parallel.index, "num_parallel"]
            * lines_num_parallel
        )

        # update number parallel lines
        self._lines_df.loc[
            lines_num_parallel.index, "num_parallel"
        ] = lines_num_parallel

    def change_line_type(self, lines, new_line_type):
        """
        Changes line type of specified lines to given new line type.

        Be aware that this function replaces the lines by one line of the
        given line type.
        Lines must all be in the same voltage level and the new line type
        must be a cable with technical parameters given in equipment
        parameters.

        Parameters
        ----------
        lines : list(str)
            List of line names of lines to be changed to new line type.
        new_line_type : str
            Specifies new line type of lines. Line type must be a cable with
            technical parameters given in "mv_cables" or "lv_cables" of
            equipment data.

        """
        try:
            data_new_line = self.equipment_data["lv_cables"].loc[new_line_type]
        except KeyError:
            try:
                data_new_line = self.equipment_data["mv_cables"].loc[new_line_type]
                # in case of MV cable adapt nominal voltage to MV voltage
                grid_voltage = self.buses_df.at[
                    self.lines_df.at[lines[0], "bus0"], "v_nom"
                ]
                if grid_voltage != data_new_line.U_n:
                    logging.debug(
                        f"The line type of lines {lines} is changed to a type with a "
                        f"different nominal voltage (nominal voltage of new line type "
                        f"is {data_new_line.U_n} kV while nominal voltage of the medium"
                        f" voltage grid is {grid_voltage} kV). The nominal voltage of "
                        f"the new line type is therefore set to the grids nominal "
                        f"voltage."
                    )

                    data_new_line.U_n = grid_voltage
            except KeyError:
                raise KeyError(
                    "Given new line type is not in equipment data. Please "
                    "make sure to use line type with technical data provided "
                    "in equipment_data 'mv_cables' or 'lv_cables'."
                )

        self._lines_df.loc[lines, "type_info"] = data_new_line.name
        self._lines_df.loc[lines, "num_parallel"] = 1
        self._lines_df.loc[lines, "kind"] = "cable"

        self._lines_df.loc[lines, "r"] = (
            data_new_line.R_per_km * self.lines_df.loc[lines, "length"]
        )
        self._lines_df.loc[lines, "x"] = (
            data_new_line.L_per_km
            * 2
            * np.pi
            * 50
            / 1e3
            * self.lines_df.loc[lines, "length"]
        )
        self._lines_df.loc[lines, "s_nom"] = (
            np.sqrt(3) * data_new_line.U_n * data_new_line.I_max_th
        )

    def connect_to_mv(self, edisgo_object, comp_data, comp_type="generator"):
        """
        Add and connect new generator or charging point to MV grid topology.

        This function creates a new bus the new component is connected to. The
        new bus is then connected to the grid depending on the specified
        voltage level (given in `comp_data` parameter).
        Components of voltage level 4 are connected to the HV/MV station.
        Components of voltage level 5 are connected to the nearest
        MV bus or line. In case the component is connected to a line, the line
        is split at the point closest to the new component (using perpendicular
        projection) and a new branch tee is added to connect the new
        component to.

        Parameters
        ----------
        edisgo_object : :class:`~.EDisGo`
        comp_data : dict
            Dictionary with all information on component.
            The dictionary must contain all required arguments
            of method :attr:`~.network.topology.Topology.add_generator`
            respectively
            :attr:`~.network.topology.Topology.add_load`, except the
            `bus` that is assigned in this function, and may contain all other
            parameters of those methods. Additionally, the dictionary must
            contain the voltage level to connect in in key 'voltage_level' and
            the geolocation in key 'geom'. The
            voltage level must be provided as integer, with possible options
            being 4 (component is connected directly to the HV/MV station)
            or 5 (component is connected somewhere in the MV grid). The
            geolocation must be provided as
            :shapely:`Shapely Point object<points>`.
        comp_type : str
            Type of added component. Can be 'generator' or 'charging_point'.
            Default: 'generator'.

        Returns
        -------
        str
            The identifier of the newly connected component.

        """
        # ToDo connect charging points via transformer?

        if "p" not in comp_data.keys():
            comp_data["p"] = (
                comp_data["p_set"]
                if "p_set" in comp_data.keys()
                else comp_data["p_nom"]
            )

        # create new bus for new component
        if type(comp_data["geom"]) != Point:
            geom = wkt_loads(comp_data["geom"])
        else:
            geom = comp_data["geom"]

        if comp_type == "generator":
            if comp_data["generator_id"] is not None:
                bus = f'Bus_Generator_{comp_data["generator_id"]}'
            else:
                bus = f"Bus_Generator_{len(self.generators_df)}"
        else:
            bus = f"Bus_ChargingPoint_{len(self.charging_points_df)}"

        self.add_bus(
            bus_name=bus,
            v_nom=self.mv_grid.nominal_voltage,
            x=geom.x,
            y=geom.y,
        )

        # add component to newly created bus
        if comp_type == "generator":
            comp_name = self.add_generator(bus=bus, **comp_data)
        else:
            comp_name = self.add_load(bus=bus, type="charging_point", **comp_data)

        # ===== voltage level 4: component is connected to MV station =====
        if comp_data["voltage_level"] == 4:

            # add line
            line_length = geo.calc_geo_dist_vincenty(
                grid_topology=self,
                bus_source=bus,
                bus_target=self.mv_grid.station.index[0],
                branch_detour_factor=edisgo_object.config["grid_connection"][
                    "branch_detour_factor"
                ],
            )
            # avoid very short lines by limiting line length to at least 1m
            line_length = max(line_length, 0.001)

            line_type, num_parallel = select_cable(edisgo_object, "mv", comp_data["p"])

            line_name = self.add_line(
                bus0=self.mv_grid.station.index[0],
                bus1=bus,
                length=line_length,
                kind="cable",
                type_info=line_type.name,
                num_parallel=num_parallel,
            )

            # add line to equipment changes to track costs
            edisgo_object.results._add_line_to_equipment_changes(
                line=self.lines_df.loc[line_name],
            )

        elif comp_data["voltage_level"] == 5:

            # get branches within the predefined `connection_buffer_radius`
            lines = geo.calc_geo_lines_in_buffer(
                grid_topology=self,
                bus=self.buses_df.loc[bus, :],
                grid=self.mv_grid,
                buffer_radius=int(
                    edisgo_object.config["grid_connection"]["conn_buffer_radius"]
                ),
                buffer_radius_inc=int(
                    edisgo_object.config["grid_connection"]["conn_buffer_radius_inc"]
                ),
            )

            # calc distance between component and grid's lines -> find nearest
            # line
            conn_objects_min_stack = geo.find_nearest_conn_objects(
                grid_topology=self,
                bus=self.buses_df.loc[bus, :],
                lines=lines,
                conn_diff_tolerance=edisgo_object.config["grid_connection"][
                    "conn_diff_tolerance"
                ],
            )

            # connect
            # go through the stack (from nearest to farthest connection target
            # object)
            comp_connected = False
            for dist_min_obj in conn_objects_min_stack:
                # do not allow connection to virtual busses
                if "virtual" not in dist_min_obj["repr"]:
                    line_type, num_parallel = select_cable(
                        edisgo_object, "mv", comp_data["p"]
                    )
                    target_obj_result = self._connect_mv_bus_to_target_object(
                        edisgo_object=edisgo_object,
                        bus=self.buses_df.loc[bus, :],
                        target_obj=dist_min_obj,
                        line_type=line_type.name,
                        number_parallel_lines=num_parallel,
                    )

                    if target_obj_result is not None:
                        comp_connected = True
                        break

            if not comp_connected:
                logger.error(
                    f"Component {comp_name} could not be connected. Try to increase the"
                    f" parameter `conn_buffer_radius` in config file `config_grid.cfg` "
                    f"to gain more possible connection points."
                )

        return comp_name

    def connect_to_lv(
        self,
        edisgo_object,
        comp_data,
        comp_type="generator",
        allowed_number_of_comp_per_bus=2,
    ):
        """
        Add and connect new generator or charging point to LV grid topology.

        This function connects the new component depending on the voltage
        level, and information on the MV/LV substation ID and geometry, all
        provided in the `comp_data` parameter.
        It connects

            * Components with specified voltage level 6
                * to MV/LV substation (a new bus is created for
                  the new component, unless no geometry data is available, in
                  which case the new component is connected directly to the
                  substation)

            * Generators with specified voltage level 7
                * with a nominal capacity of <=30 kW to LV loads of type
                  residential, if available
                * with a nominal capacity of >30 kW to LV loads of type
                  retail, industrial or agricultural, if available
                * to random bus in the LV grid as fallback if no
                  appropriate load is available

            * Charging Points with specified voltage level 7
                * with use case 'home' to LV loads of type
                  residential, if available
                * with use case 'work' to LV loads of type
                  retail, industrial or agricultural, if available, otherwise
                * with use case 'public' or 'hpc' to some bus in the grid that
                  is not a house connection
                * to random bus in the LV grid that
                  is not a house connection if no appropriate load is available
                  (fallback)

        In case no MV/LV substation ID is provided a random LV grid is chosen.
        In case the provided MV/LV substation ID does not exist (i.e. in case
        of components in an aggregated load area), the new component is
        directly connected to the HV/MV station (will be changed once
        generators in aggregated areas are treated differently in
        ding0).

        The number of generators or charging points connected at
        one load is restricted by the parameter
        `allowed_number_of_comp_per_bus`. If every possible load
        already has more than the allowed number then the new component
        is directly connected to the MV/LV substation.

        Parameters
        ----------
        edisgo_object : :class:`~.EDisGo`
        comp_data : dict
            Dictionary with all information on component.
            The dictionary must contain all required arguments
            of method :attr:`~.network.topology.Topology.add_generator`
            respectively
            :attr:`~.network.topology.Topology.add_load`, except the
            `bus` that is assigned in this function, and may contain all other
            parameters of those methods.
            Additionally, the dictionary must contain the voltage level to
            connect in key 'voltage_level' and may contain the geolocation
            in key 'geom' and the LV grid ID to connect the component in key
            'mvlv_subst_id'. The voltage level must be provided as integer,
            with possible options being 6 (component is connected directly to
            the MV/LV substation) or 7 (component is connected somewhere in the
            LV grid). The geolocation must be provided as
            :shapely:`Shapely Point object<points>` and the LV grid ID as
            integer.
        comp_type : str
            Type of added component. Can be 'generator' or 'charging_point'.
            Default: 'generator'.
        allowed_number_of_comp_per_bus : int
            Specifies, how many generators respectively charging points are
            at most allowed to be placed at the same bus. Default: 2.

        Returns
        -------
        str
            The identifier of the newly connected component.

        Notes
        -----
        For the allocation, loads are selected randomly (sector-wise) using a
        predefined seed to ensure reproducibility.

        """
        global add_func

        if "p" not in comp_data.keys():
            comp_data["p"] = (
                comp_data["p_set"]
                if "p_set" in comp_data.keys()
                else comp_data["p_nom"]
            )

        def _connect_to_station():
            """
            Connects new component to substation via an own bus.

            """

            # add bus for new component
            if comp_type == "generator":
                if comp_data["generator_id"] is not None:
                    b = f'Bus_Generator_{comp_data["generator_id"]}'
                else:
                    b = f"Bus_Generator_{len(self.generators_df)}"
            else:
                b = f"Bus_ChargingPoint_{len(self.charging_points_df)}"

            if not isinstance(comp_data["geom"], Point):
                geom = wkt_loads(comp_data["geom"])
            else:
                geom = comp_data["geom"]

            self.add_bus(
                bus_name=b,
                v_nom=lv_grid.nominal_voltage,
                x=geom.x,
                y=geom.y,
                lv_grid_id=lv_grid.id,
            )

            # add line to connect new component
            station_bus = lv_grid.station.index[0]
            line_length = geo.calc_geo_dist_vincenty(
                grid_topology=self,
                bus_source=b,
                bus_target=station_bus,
                branch_detour_factor=edisgo_object.config["grid_connection"][
                    "branch_detour_factor"
                ],
            )
            # avoid very short lines by limiting line length to at least 1m
            line_length = max(line_length, 0.001)

            # get suitable line type
            line_type, num_parallel = select_cable(edisgo_object, "lv", comp_data["p"])
            line_name = self.add_line(
                bus0=station_bus,
                bus1=b,
                length=line_length,
                kind="cable",
                type_info=line_type.name,
                num_parallel=num_parallel,
            )

            # add line to equipment changes to track costs
            edisgo_object.results._add_line_to_equipment_changes(
                line=self.lines_df.loc[line_name],
            )

            # add new component
            return add_func(bus=b, **comp_data)

        def _choose_random_substation_id():
            """
            Returns a random LV grid to connect component in in case no
            substation ID is provided or it does not exist.

            """
            if comp_type == "generator":
                random.seed(a=comp_data["generator_id"])
            else:
                # ToDo: Seed shouldn't depend on number of charging points, but
                #  there is currently no better solution
                random.seed(a=len(self.charging_points_df))
            lv_grid_id = random.choice(lv_grid_ids)
            return LVGrid(id=lv_grid_id, edisgo_obj=edisgo_object)

        # get list of LV grid IDs
        lv_grid_ids = [_.id for _ in self.mv_grid.lv_grids]

        if comp_type == "generator":
            add_func = self.add_generator
        elif comp_type == "charging_point":
            add_func = self.add_load
            comp_data["type"] = comp_type
        else:
            logger.error(f"Component type {comp_type} is not a valid option.")

        if comp_data["mvlv_subst_id"]:

            # if substation ID (= LV grid ID) is given and it matches an
            # existing LV grid ID (i.e. it is no aggregated LV grid), set grid
            # to connect component to to specified grid (in case the component
            # has no geometry it is connected to the grid's station)
            if comp_data["mvlv_subst_id"] in lv_grid_ids:

                # get LV grid
                lv_grid = self._grids[f"LVGrid_{int(comp_data['mvlv_subst_id'])}"]

            # if substation ID (= LV grid ID) is given but it does not match an
            # existing LV grid ID a random LV grid to connect in is chosen
            else:
                # ToDo
                # lv_grid = _choose_random_substation_id()
                # warnings.warn(
                #     "Given mvlv_subst_id does not exist, wherefore a random "
                #     "LV Grid ({}) to connect in is chosen.".format(
                #         lv_grid.id
                #     )
                # )
                comp_name = add_func(bus=self.mv_grid.station.index[0], **comp_data)
                return comp_name

        # if no MV/LV substation ID is given, choose random LV grid
        else:
            lv_grid = _choose_random_substation_id()
            warnings.warn(
                "Component has no mvlv_subst_id. It is therefore allocated "
                f"to a random LV Grid ({lv_grid.id})."
            )

        # v_level 6 -> connect to grid's LV station
        if comp_data["voltage_level"] == 6:
            # if no geom is given, connect directly to LV grid's station, as
            # connecting via separate bus will otherwise throw an error (see
            # _connect_to_station function)
            if ("geom" not in comp_data.keys()) or (
                "geom" in comp_data.keys() and not comp_data["geom"]
            ):
                comp_name = add_func(bus=lv_grid.station.index[0], **comp_data)
                logger.debug(
                    f"Component {comp_name} has no geom entry and will be connected "
                    "to grid's LV station."
                )
            else:
                comp_name = _connect_to_station()
            return comp_name

        # v_level 7 -> connect in LV grid
        elif comp_data["voltage_level"] == 7:

            # get valid buses to connect new component to
            lv_loads = lv_grid.loads_df
            if comp_type == "generator":
                if comp_data["p"] <= 0.030:
                    tmp = lv_loads[lv_loads.sector == "residential"]
                    target_buses = tmp.bus.values
                else:
                    tmp = lv_loads[
                        lv_loads.sector.isin(["industrial", "agricultural", "retail"])
                    ]
                    target_buses = tmp.bus.values
            else:
<<<<<<< HEAD
                warning = "Sector declaration for LV loads is missing. "\
                           "Using any LV loads as fallback to determine "\
                           f"grid connection for {comp_type}."

                if comp_data["use_case"] == "home":
                    try:
                        tmp = lv_loads[lv_loads.sector == "residential"]
                    except:
                        logging.warning(warning)
                        tmp = lv_loads.copy()
                    target_buses = tmp.bus.values
                elif comp_data["use_case"] == "work":
                    try:
                        tmp = lv_loads[
                            lv_loads.sector.isin(
                                ["industrial", "agricultural", "retail"]
                            )
                        ]
                    except:
                        logging.warning(warning)
                        tmp = lv_loads.copy()
=======
                if comp_data["sector"] == "home":
                    tmp = lv_loads[lv_loads.sector == "residential"]
                    target_buses = tmp.bus.values
                elif comp_data["sector"] == "work":
                    tmp = lv_loads[
                        lv_loads.sector.isin(["industrial", "agricultural", "retail"])
                    ]
>>>>>>> 6ae24189
                    target_buses = tmp.bus.values
                else:
                    target_buses = lv_grid.buses_df[
                        ~lv_grid.buses_df.in_building.astype(bool)
                    ].index

            # generate random list (unique elements) of possible target buses
            # to connect components to
            if comp_type == "generator":
                random.seed(a=comp_data["generator_id"])
            else:
                random.seed(
                    a="{}_{}_{}".format(
                        comp_data["sector"],
                        comp_data["p"],
                        len(lv_grid.charging_points_df),
                    )
                )

            if len(target_buses) > 0:
                lv_buses_rnd = random.sample(
                    sorted(list(target_buses)), len(target_buses)
                )
            else:
                logger.debug(
                    "No valid bus to connect new LV component to. The "
                    "component is therefore connected to random LV bus."
                )
                bus = random.choice(
                    lv_grid.buses_df[~lv_grid.buses_df.in_building.astype(bool)].index
                )
                comp_name = add_func(bus=bus, **comp_data)
                return comp_name

            # search through list of target buses for bus with less
            # than or equal the allowed number of components of the same type
            # already connected to it
            lv_conn_target = None

            while len(lv_buses_rnd) > 0 and lv_conn_target is None:

                lv_bus = lv_buses_rnd.pop()

                # determine number of components of the same type at LV bus
                if comp_type == "generator":
                    comps_at_bus = self.generators_df[self.generators_df.bus == lv_bus]
                else:
                    comps_at_bus = self.charging_points_df[
                        self.charging_points_df.bus == lv_bus
                    ]

                # ToDo: Increase number of generators/charging points
                #  allowed at one load in case all loads already have one
                #  generator/charging point
                if len(comps_at_bus) <= allowed_number_of_comp_per_bus:
                    lv_conn_target = lv_bus

            if lv_conn_target is None:
                logger.debug(
                    "No valid connection target found for new component. "
                    "Connected to LV station."
                )
                comp_name = _connect_to_station()
            else:
                comp_name = add_func(bus=lv_conn_target, **comp_data)
            return comp_name

    def _connect_mv_bus_to_target_object(
        self, edisgo_object, bus, target_obj, line_type, number_parallel_lines
    ):
        """
        Connects given MV bus to given target object (MV line or bus).

        If the target object is a bus, a new line between the two buses is
        created.
        If the target object is a line, the bus is connected to a newly
        created bus (using perpendicular projection) on this line.
        New lines are created using the line type specified through parameter
        `line_type` and using the number of parallel lines specified through
        parameter `number_parallel_lines`.

        Parameters
        ----------
        edisgo_object : :class:`~.EDisGo`
        bus : :pandas:`pandas.Series<Series>`
            Data of bus to connect.
            Series has same rows as columns of
            :attr:`~.network.topology.Topology.buses_df`.
        target_obj : dict
            Dictionary containing the following necessary target object
            information:

                * repr : str
                    Name of line or bus to connect to.
                * shp : :shapely:`Shapely Point object<points>` or \
                :shapely:`Shapely Line object<lines>`
                    Geometry of line or bus to connect to.

        line_type : str
            Line type to use to connect new component with.
        number_parallel_lines : int
            Number of parallel lines to connect new component with.

        Returns
        -------
        str
            Name of the bus the given bus was connected to.

        """

        srid = self.grid_district["srid"]
        bus_shp = transform(geo.proj2equidistant(srid), Point(bus.x, bus.y))

        # MV line is nearest connection point => split old line into 2 segments
        # (delete old line and create 2 new ones)
        if isinstance(target_obj["shp"], LineString):

            line_data = self.lines_df.loc[target_obj["repr"], :]

            # if line that is split is connected to switch, the line name needs
            # to be adapted in the switch information
            if line_data.name in self.switches_df.branch.values:
                # get switch
                switch_data = self.switches_df[
                    self.switches_df.branch == line_data.name
                ].iloc[0]
                # get bus to which the new line will be connected
                switch_bus = (
                    switch_data.bus_open
                    if switch_data.bus_open in line_data.loc[["bus0", "bus1"]].values
                    else switch_data.bus_closed
                )
            else:
                switch_bus = None

            # find nearest point on MV line
            conn_point_shp = target_obj["shp"].interpolate(
                target_obj["shp"].project(bus_shp)
            )
            conn_point_shp = transform(
                geo.proj2equidistant_reverse(srid), conn_point_shp
            )

            # create new branch tee bus
            branch_tee_repr = "BranchTee_{}".format(target_obj["repr"])
            self.add_bus(
                bus_name=branch_tee_repr,
                v_nom=self.mv_grid.nominal_voltage,
                x=conn_point_shp.x,
                y=conn_point_shp.y,
            )

            # add new line between newly created branch tee and line's bus0
            line_length = geo.calc_geo_dist_vincenty(
                grid_topology=self,
                bus_source=line_data.bus0,
                bus_target=branch_tee_repr,
                branch_detour_factor=edisgo_object.config["grid_connection"][
                    "branch_detour_factor"
                ],
            )
            # avoid very short lines by limiting line length to at least 1m
            if line_length < 0.001:
                line_length = 0.001
            line_name_bus0 = self.add_line(
                bus0=branch_tee_repr,
                bus1=line_data.bus0,
                length=line_length,
                kind=line_data.kind,
                type_info=line_data.type_info,
                num_parallel=line_data.num_parallel,
            )
            # if line connected to switch was split, write new line name to
            # switch data
            if switch_bus and switch_bus == line_data.bus0:
                self.switches_df.loc[switch_data.name, "branch"] = line_name_bus0
            # add line to equipment changes
            edisgo_object.results._add_line_to_equipment_changes(
                line=self.lines_df.loc[line_name_bus0, :],
            )

            # add new line between newly created branch tee and line's bus0
            line_length = geo.calc_geo_dist_vincenty(
                grid_topology=self,
                bus_source=line_data.bus1,
                bus_target=branch_tee_repr,
                branch_detour_factor=edisgo_object.config["grid_connection"][
                    "branch_detour_factor"
                ],
            )
            # avoid very short lines by limiting line length to at least 1m
            if line_length < 0.001:
                line_length = 0.001
            line_name_bus1 = self.add_line(
                bus0=branch_tee_repr,
                bus1=line_data.bus1,
                length=line_length,
                kind=line_data.kind,
                type_info=line_data.type_info,
                num_parallel=line_data.num_parallel,
            )
            # if line connected to switch was split, write new line name to
            # switch data
            if switch_bus and switch_bus == line_data.bus1:
                self.switches_df.loc[switch_data.name, "branch"] = line_name_bus1
            # add line to equipment changes
            edisgo_object.results._add_line_to_equipment_changes(
                line=self.lines_df.loc[line_name_bus1, :],
            )

            # add new line for new bus
            line_length = geo.calc_geo_dist_vincenty(
                grid_topology=self,
                bus_source=bus.name,
                bus_target=branch_tee_repr,
                branch_detour_factor=edisgo_object.config["grid_connection"][
                    "branch_detour_factor"
                ],
            )
            # avoid very short lines by limiting line length to at least 1m
            if line_length < 0.001:
                line_length = 0.001
            new_line_name = self.add_line(
                bus0=branch_tee_repr,
                bus1=bus.name,
                length=line_length,
                kind="cable",
                type_info=line_type,
                num_parallel=number_parallel_lines,
            )
            # add line to equipment changes
            edisgo_object.results._add_line_to_equipment_changes(
                line=self.lines_df.loc[new_line_name, :],
            )

            # remove old line from topology and equipment changes
            self.remove_line(line_data.name)
            edisgo_object.results._del_line_from_equipment_changes(
                line_repr=line_data.name
            )

            return branch_tee_repr

        # bus ist nearest connection point
        else:

            # add new branch for satellite (station to station)
            line_length = geo.calc_geo_dist_vincenty(
                grid_topology=self,
                bus_source=bus.name,
                bus_target=target_obj["repr"],
                branch_detour_factor=edisgo_object.config["grid_connection"][
                    "branch_detour_factor"
                ],
            )
            # avoid very short lines by limiting line length to at least 1m
            if line_length < 0.001:
                line_length = 0.001

            new_line_name = self.add_line(
                bus0=target_obj["repr"],
                bus1=bus.name,
                length=line_length,
                kind="cable",
                type_info=line_type,
                num_parallel=number_parallel_lines,
            )

            # add line to equipment changes
            edisgo_object.results._add_line_to_equipment_changes(
                line=self.lines_df.loc[new_line_name, :],
            )

            return target_obj["repr"]

    def to_graph(self):
        """
        Returns graph representation of the grid.

        Returns
        -------
        :networkx:`networkx.Graph<network.Graph>`
            Graph representation of the grid as networkx Ordered Graph,
            where lines are represented by edges in the graph, and buses and
            transformers are represented by nodes.

        """
        graph = networkx_helper.translate_df_to_graph(
            self.buses_df,
            self.lines_df,
            self.transformers_df,
        )
        return graph

    def to_geopandas(self, mode: str = "mv"):
        """
        Returns components as :geopandas:`GeoDataFrame`\\ s

        Returns container with :geopandas:`GeoDataFrame`\\ s containing all
        georeferenced components within the grid.

        Parameters
        ----------
        mode : str
            Return mode. If mode is "mv" the mv components are returned. If mode is "lv"
            a generator with a container per lv grid is returned. Default: "mv"

        Returns
        -------
        :class:`~.tools.geopandas_helper.GeoPandasGridContainer` or \
            list(:class:`~.tools.geopandas_helper.GeoPandasGridContainer`)
            Data container with GeoDataFrames containing all georeferenced components
            within the grid(s).

        """
        if mode == "mv":
            return self.mv_grid.geopandas
        elif mode == "lv":
            raise NotImplementedError("LV Grids are not georeferenced yet.")
            # for lv_grid in self.mv_grid.lv_grids:
            #     yield lv_grid.geopandas
        else:
            raise ValueError(f"{mode} is not valid. See docstring for more info.")

    def to_csv(self, directory):
        """
        Exports topology to csv files.

        The following attributes are exported:

        * 'loads_df' : Attribute :py:attr:`~loads_df` is saved to
          `loads.csv`.
        * 'generators_df' : Attribute :py:attr:`~generators_df` is saved to
          `generators.csv`.
        * 'storage_units_df' : Attribute :py:attr:`~storage_units_df` is
          saved to `storage_units.csv`.
        * 'transformers_df' : Attribute :py:attr:`~transformers_df` is saved to
          `transformers.csv`.
        * 'transformers_hvmv_df' : Attribute :py:attr:`~transformers_df` is
          saved to `transformers.csv`.
        * 'lines_df' : Attribute :py:attr:`~lines_df` is saved to
          `lines.csv`.
        * 'buses_df' : Attribute :py:attr:`~buses_df` is saved to
          `buses.csv`.
        * 'switches_df' : Attribute :py:attr:`~switches_df` is saved to
          `switches.csv`.
        * 'grid_district' : Attribute :py:attr:`~grid_district` is saved to
          `network.csv`.

        Attributes are exported in a way that they can be directly imported to
        pypsa.

        Parameters
        ----------
        directory : str
            Path to save topology to.

        """
        os.makedirs(directory, exist_ok=True)
        if not self.loads_df.empty:
            self.loads_df.to_csv(os.path.join(directory, "loads.csv"))
        if not self.generators_df.empty:
            self.generators_df.to_csv(os.path.join(directory, "generators.csv"))
        if not self.storage_units_df.empty:
            self.storage_units_df.to_csv(os.path.join(directory, "storage_units.csv"))
        if not self.transformers_df.empty:
            self.transformers_df.rename({"x_pu": "x", "r_pu": "r"}, axis=1).to_csv(
                os.path.join(directory, "transformers.csv")
            )
        if not self.transformers_hvmv_df.empty:
            self.transformers_hvmv_df.rename({"x_pu": "x", "r_pu": "r"}, axis=1).to_csv(
                os.path.join(directory, "transformers_hvmv.csv")
            )
        self.lines_df.to_csv(os.path.join(directory, "lines.csv"))
        self.buses_df.to_csv(os.path.join(directory, "buses.csv"))
        if not self.switches_df.empty:
            self.switches_df.to_csv(os.path.join(directory, "switches.csv"))

        network = {"name": self.mv_grid.id}
        network.update(self._grid_district)
        pd.DataFrame([network]).set_index("name").rename(
            {
                "geom": "mv_grid_district_geom",
                "population": "mv_grid_district_population",
            },
            axis=1,
        ).to_csv(os.path.join(directory, "network.csv"))

    def from_csv(self, data_path, edisgo_obj, from_zip_archive=False):
        """
        Restores topology from csv files.

        Parameters
        ----------
        data_path : str
            Path to topology csv files or zip archive.
        edisgo_obj : :class:`~.EDisGo`
        from_zip_archive : bool
            Set True if data is archived in a zip archive. Default: False

        """
<<<<<<< HEAD
        # get all attributes and corresponding file names
        attrs = _get_matching_dict_of_attributes_and_file_names()

        if from_zip_archive:
            # read from zip archive
            # setup ZipFile Class
            zip = ZipFile(data_path)

            # get all directories and files within zip archive
            files = zip.namelist()

            # add directory to attributes to match zip archive
            attrs = {k: f"topology/{v}" for k, v in attrs.items()}

        else:
            # read from directory
            # check files within the directory
            files = os.listdir(data_path)

        attrs_to_read = {k: v for k, v in attrs.items()
                         if v in files}

        for attr, file in attrs_to_read.items():
            if from_zip_archive:
                # open zip file to make it readable for pandas
                with zip.open(file) as f:
                    df = pd.read_csv(f, index_col=0)
            else:
                path = os.path.join(data_path, file)
                df = pd.read_csv(path, index_col=0)

            if attr == "generators_df":
                # delete slack if it was included
                df = df.loc[df.control != "Slack"]
            elif "transformers" in attr:
                # rename columns to match convention
                df = df.rename(
                    columns={"x": "x_pu",
                             "r": "r_pu"})
            elif attr == "network":
                # rename columns to match convention
                df = df.rename(columns={
                    "mv_grid_district_geom": "geom",
                    "mv_grid_district_population": "population"})

                # set grid district information
                setattr(
                    self, "grid_district",
                    {
                        "population": df.population.iat[0],
                        "geom": wkt_loads(df.geom.iat[0]),
                        "srid": df.srid.iat[0],
                    }
                )

                # set up medium voltage grid
                setattr(
                    self, "mv_grid",
                    MVGrid(
                        edisgo_obj=edisgo_obj,
                        id=df.index[0]
                    )
                )

                self._grids = {}
                self._grids[
                    str(self.mv_grid)
                ] = self.mv_grid

                # set up low voltage grids
                lv_grid_ids = self.buses_df.lv_grid_id.dropna().\
                    sort_values().unique()

                for lv_grid_id in lv_grid_ids:
                    lv_grid = LVGrid(id=lv_grid_id,
                                     edisgo_obj=edisgo_obj)

                    self.mv_grid._lv_grids.append(lv_grid)
                    self._grids[str(lv_grid)] = lv_grid

                continue

            # set attribute
            setattr(
                self, attr, df)

        if from_zip_archive:
            # make sure to destroy ZipFile Class to close any open connections
            zip.close()

        # validate import
=======
        self.buses_df = pd.read_csv(os.path.join(directory, "buses.csv"), index_col=0)
        self.lines_df = pd.read_csv(os.path.join(directory, "lines.csv"), index_col=0)
        if os.path.exists(os.path.join(directory, "loads.csv")):
            self.loads_df = pd.read_csv(
                os.path.join(directory, "loads.csv"), index_col=0
            )
        if os.path.exists(os.path.join(directory, "generators.csv")):
            generators_df = pd.read_csv(
                os.path.join(directory, "generators.csv"), index_col=0
            )
            # delete slack if it was included
            slack = generators_df.loc[generators_df.control == "Slack"].index
            self.generators_df = generators_df.drop(slack)
        if os.path.exists(os.path.join(directory, "storage_units.csv")):
            self.storage_units_df = pd.read_csv(
                os.path.join(directory, "storage_units.csv"), index_col=0
            )
        if os.path.exists(os.path.join(directory, "transformers.csv")):
            self.transformers_df = pd.read_csv(
                os.path.join(directory, "transformers.csv"), index_col=0
            ).rename(columns={"x": "x_pu", "r": "r_pu"})
        if os.path.exists(os.path.join(directory, "transformers_hvmv.csv")):
            self.transformers_hvmv_df = pd.read_csv(
                os.path.join(directory, "transformers_hvmv.csv"), index_col=0
            ).rename(columns={"x": "x_pu", "r": "r_pu"})
        if os.path.exists(os.path.join(directory, "switches.csv")):
            self.switches_df = pd.read_csv(
                os.path.join(directory, "switches.csv"), index_col=0
            )

        # import network data
        network = pd.read_csv(os.path.join(directory, "network.csv")).rename(
            columns={
                "mv_grid_district_geom": "geom",
                "mv_grid_district_population": "population",
            }
        )
        self.grid_district = {
            "population": network.population[0],
            "geom": wkt_loads(network.geom[0]),
            "srid": network.srid[0],
        }
        # set up medium voltage grid
        self.mv_grid = MVGrid(edisgo_obj=edisgo_obj, id=network["name"].values[0])
        self._grids = {}
        self._grids[str(self.mv_grid)] = self.mv_grid
        # set up low voltage grids
        lv_grid_ids = set(self.buses_df.lv_grid_id.dropna())
        for lv_grid_id in lv_grid_ids:
            lv_grid = LVGrid(id=lv_grid_id, edisgo_obj=edisgo_obj)
            self.mv_grid._lv_grids.append(lv_grid)
            self._grids[str(lv_grid)] = lv_grid

        # Check data integrity
>>>>>>> 6ae24189
        _validate_ding0_grid_import(edisgo_obj.topology)

    def __repr__(self):
        return "Network topology " + str(self.id)


def _get_matching_dict_of_attributes_and_file_names():
    """
    Helper function that matches attribute names to file names.

    Is used in function :attr:`~.network.topology.Topology.from_csv` to set
    which attribute of :class:`~.network.topology.Topology` is saved under
    which file name.

    Returns
    -------
    dict
        Dictionary matching attribute names and file names with attribute
        names as keys and corresponding file names as values.

    """
    topo_dict = {
        "buses_df": "buses.csv",
        "lines_df": "lines.csv",
        "loads_df": "loads.csv",
        "generators_df": "generators.csv",
        "charging_points_df": "charging_points.csv",
        "storage_units_df": "storage_units.csv",
        "transformers_df": "transformers.csv",
        "transformers_hvmv_df": "transformers_hvmv.csv",
        "switches_df": "switches.csv",
        "network": "network.csv"
    }

    return topo_dict<|MERGE_RESOLUTION|>--- conflicted
+++ resolved
@@ -5,23 +5,17 @@
 import random
 import warnings
 
+from zipfile import ZipFile
+
 import networkx as nx
-<<<<<<< HEAD
-from sklearn import preprocessing
-
-import edisgo
-
-from pathlib import Path
-from zipfile import ZipFile
-from edisgo.network.grids import MVGrid, LVGrid
-=======
 import numpy as np
 import pandas as pd
 
+from sklearn import preprocessing
+
 import edisgo
 
 from edisgo.io.ding0_import import _validate_ding0_grid_import
->>>>>>> 6ae24189
 from edisgo.network.components import Switch
 from edisgo.network.grids import LVGrid, MVGrid
 from edisgo.tools import geo, networkx_helper
@@ -64,12 +58,15 @@
     ],
     "buses_df": ["v_nom", "x", "y", "mv_grid_id", "lv_grid_id", "in_building"],
     "switches_df": ["bus_open", "bus_closed", "branch", "type_info"],
-<<<<<<< HEAD
-    "lv_grids_df": ["peak_generation_capacity", "peak_load", "installed_charging_point_capacity",
-                    "substation_capacity", "generators_weight", "loads_weight",
-                    "installed_charging_point_weight"],
-=======
->>>>>>> 6ae24189
+    "lv_grids_df": [
+        "peak_generation_capacity",
+        "peak_load",
+        "installed_charging_point_capacity",
+        "substation_capacity",
+        "generators_weight",
+        "loads_weight",
+        "installed_charging_point_weight",
+    ],
 }
 
 
@@ -315,51 +312,6 @@
         self._generators_df = df
 
     @property
-<<<<<<< HEAD
-    def charging_points_df(self):
-        """
-        Dataframe with all charging points in MV grid and underlying LV grids.
-
-        Parameters
-        ----------
-        df : :pandas:`pandas.DataFrame<DataFrame>`
-            Dataframe with all charging points in MV grid and underlying LV
-            grids. Index of the dataframe are charging point names as string.
-            Columns of the dataframe are:
-
-            bus : str
-              Identifier of bus charging point is connected to.
-
-            p_nom : float
-                Maximum charging power in MW.
-
-            use_case : str
-              Specifies if charging point is e.g. for charging at
-              home, at work, in public or HPC. Used in
-              charging point integration (:attr:`~.EDisGo.integrate_component`)
-              to determine possible grid connection points, in which case use
-              cases 'home', 'work', 'public', and 'hpc' are distinguished.
-
-        Returns
-        --------
-        :pandas:`pandas.DataFrame<DataFrame>`
-            Dataframe with all charging points in MV network and underlying LV
-            grids. For more information on the dataframe see input parameter
-            `df`.
-
-        """
-        try:
-            return self._charging_points_df
-        except:
-            return pd.DataFrame(columns=COLUMNS["charging_points_df"])
-
-    @charging_points_df.setter
-    def charging_points_df(self, df):
-        self._charging_points_df = df
-
-    @property
-=======
->>>>>>> 6ae24189
     def storage_units_df(self):
         """
         Dataframe with all storage units in MV grid and underlying LV grids.
@@ -577,15 +529,7 @@
     def buses_df(self, df):
         # make sure in_building takes on only True or False (not numpy bools)
         # needs to be tested using `== True`, not `is True`
-<<<<<<< HEAD
-        buses_in_building = df[df.in_building == True].index
-
-        # silences pandas SettingWithCopyWarning
-        df = df.copy()
-
-=======
         buses_in_building = df[df.in_building == True].index  # noqa: E712
->>>>>>> 6ae24189
         df.loc[buses_in_building, "in_building"] = True
         df.loc[~df.index.isin(buses_in_building), "in_building"] = False
         self._buses_df = df
@@ -702,37 +646,53 @@
 
     @property
     def lv_grids_df(self):
-        lv_grids_df = pd.DataFrame(index=[_._id for _ in self.mv_grid.lv_grids], columns=COLUMNS["lv_grids_df"])
+        lv_grids_df = pd.DataFrame(
+            index=[_._id for _ in self.mv_grid.lv_grids], columns=COLUMNS["lv_grids_df"]
+        )
 
         lv_grids = list(self.mv_grid.lv_grids)
 
-        lv_grids_df.peak_generation_capacity = [_.peak_generation_capacity for _ in lv_grids]
+        lv_grids_df.peak_generation_capacity = [
+            _.peak_generation_capacity for _ in lv_grids
+        ]
 
         lv_grids_df.peak_load = [_.peak_load for _ in lv_grids]
 
-        lv_grids_df.installed_charging_point_capacity = [_.charging_points_df.p_nom.sum() for _ in lv_grids]
-
-        lv_grids_df.substation_capacity = [_.transformers_df.s_nom.sum() for _ in lv_grids]
+        lv_grids_df.installed_charging_point_capacity = [
+            _.charging_points_df.p_nom.sum() for _ in lv_grids
+        ]
+
+        lv_grids_df.substation_capacity = [
+            _.transformers_df.s_nom.sum() for _ in lv_grids
+        ]
 
         min_max_scaler = preprocessing.MinMaxScaler()
 
         lv_grids_df.generators_weight = lv_grids_df.peak_generation_capacity.divide(
-            lv_grids_df.substation_capacity)
+            lv_grids_df.substation_capacity
+        )
 
         lv_grids_df.generators_weight = min_max_scaler.fit_transform(
-            lv_grids_df.generators_weight.values.reshape(-1, 1))
+            lv_grids_df.generators_weight.values.reshape(-1, 1)
+        )
 
         lv_grids_df.loads_weight = lv_grids_df.peak_load.divide(
-            lv_grids_df.substation_capacity)
+            lv_grids_df.substation_capacity
+        )
 
         lv_grids_df.loads_weight = 1 - min_max_scaler.fit_transform(
-            lv_grids_df.loads_weight.values.reshape(-1, 1))
-
-        lv_grids_df.installed_charging_point_weight = lv_grids_df.installed_charging_point_capacity.divide(
-            lv_grids_df.substation_capacity)
+            lv_grids_df.loads_weight.values.reshape(-1, 1)
+        )
+
+        lv_grids_df.installed_charging_point_weight = (
+            lv_grids_df.installed_charging_point_capacity.divide(
+                lv_grids_df.substation_capacity
+            )
+        )
 
         lv_grids_df.installed_charging_point_weight = 1 - min_max_scaler.fit_transform(
-            lv_grids_df.installed_charging_point_weight.values.reshape(-1, 1))
+            lv_grids_df.installed_charging_point_weight.values.reshape(-1, 1)
+        )
 
         return lv_grids_df
 
@@ -1213,20 +1173,6 @@
         for col in new_df.columns:
             new_df[col] = pd.to_numeric(new_df[col], errors="ignore")
 
-<<<<<<< HEAD
-        data = {
-                "bus": bus,
-                "p_nom": p_nom,
-                "use_case": use_case
-            }
-        data.update(kwargs)
-        new_df = pd.Series(
-            data,
-            name=name,
-        ).to_frame().T
-        self.charging_points_df = self.charging_points_df.append(new_df, sort=True)
-        return name
-=======
         self.generators_df = pd.concat(
             [
                 self.generators_df,
@@ -1234,7 +1180,6 @@
             ]
         )
         return generator_name
->>>>>>> 6ae24189
 
     def add_storage_unit(self, bus, p_nom, control="PQ", **kwargs):
         """
@@ -2175,29 +2120,6 @@
                     ]
                     target_buses = tmp.bus.values
             else:
-<<<<<<< HEAD
-                warning = "Sector declaration for LV loads is missing. "\
-                           "Using any LV loads as fallback to determine "\
-                           f"grid connection for {comp_type}."
-
-                if comp_data["use_case"] == "home":
-                    try:
-                        tmp = lv_loads[lv_loads.sector == "residential"]
-                    except:
-                        logging.warning(warning)
-                        tmp = lv_loads.copy()
-                    target_buses = tmp.bus.values
-                elif comp_data["use_case"] == "work":
-                    try:
-                        tmp = lv_loads[
-                            lv_loads.sector.isin(
-                                ["industrial", "agricultural", "retail"]
-                            )
-                        ]
-                    except:
-                        logging.warning(warning)
-                        tmp = lv_loads.copy()
-=======
                 if comp_data["sector"] == "home":
                     tmp = lv_loads[lv_loads.sector == "residential"]
                     target_buses = tmp.bus.values
@@ -2205,7 +2127,6 @@
                     tmp = lv_loads[
                         lv_loads.sector.isin(["industrial", "agricultural", "retail"])
                     ]
->>>>>>> 6ae24189
                     target_buses = tmp.bus.values
                 else:
                     target_buses = lv_grid.buses_df[
@@ -2607,7 +2528,6 @@
             Set True if data is archived in a zip archive. Default: False
 
         """
-<<<<<<< HEAD
         # get all attributes and corresponding file names
         attrs = _get_matching_dict_of_attributes_and_file_names()
 
@@ -2627,8 +2547,7 @@
             # check files within the directory
             files = os.listdir(data_path)
 
-        attrs_to_read = {k: v for k, v in attrs.items()
-                         if v in files}
+        attrs_to_read = {k: v for k, v in attrs.items() if v in files}
 
         for attr, file in attrs_to_read.items():
             if from_zip_archive:
@@ -2644,46 +2563,38 @@
                 df = df.loc[df.control != "Slack"]
             elif "transformers" in attr:
                 # rename columns to match convention
-                df = df.rename(
-                    columns={"x": "x_pu",
-                             "r": "r_pu"})
+                df = df.rename(columns={"x": "x_pu", "r": "r_pu"})
             elif attr == "network":
                 # rename columns to match convention
-                df = df.rename(columns={
-                    "mv_grid_district_geom": "geom",
-                    "mv_grid_district_population": "population"})
+                df = df.rename(
+                    columns={
+                        "mv_grid_district_geom": "geom",
+                        "mv_grid_district_population": "population",
+                    }
+                )
 
                 # set grid district information
                 setattr(
-                    self, "grid_district",
+                    self,
+                    "grid_district",
                     {
                         "population": df.population.iat[0],
                         "geom": wkt_loads(df.geom.iat[0]),
                         "srid": df.srid.iat[0],
-                    }
+                    },
                 )
 
                 # set up medium voltage grid
-                setattr(
-                    self, "mv_grid",
-                    MVGrid(
-                        edisgo_obj=edisgo_obj,
-                        id=df.index[0]
-                    )
-                )
+                setattr(self, "mv_grid", MVGrid(edisgo_obj=edisgo_obj, id=df.index[0]))
 
                 self._grids = {}
-                self._grids[
-                    str(self.mv_grid)
-                ] = self.mv_grid
+                self._grids[str(self.mv_grid)] = self.mv_grid
 
                 # set up low voltage grids
-                lv_grid_ids = self.buses_df.lv_grid_id.dropna().\
-                    sort_values().unique()
+                lv_grid_ids = self.buses_df.lv_grid_id.dropna().sort_values().unique()
 
                 for lv_grid_id in lv_grid_ids:
-                    lv_grid = LVGrid(id=lv_grid_id,
-                                     edisgo_obj=edisgo_obj)
+                    lv_grid = LVGrid(id=lv_grid_id, edisgo_obj=edisgo_obj)
 
                     self.mv_grid._lv_grids.append(lv_grid)
                     self._grids[str(lv_grid)] = lv_grid
@@ -2691,70 +2602,13 @@
                 continue
 
             # set attribute
-            setattr(
-                self, attr, df)
+            setattr(self, attr, df)
 
         if from_zip_archive:
             # make sure to destroy ZipFile Class to close any open connections
             zip.close()
 
         # validate import
-=======
-        self.buses_df = pd.read_csv(os.path.join(directory, "buses.csv"), index_col=0)
-        self.lines_df = pd.read_csv(os.path.join(directory, "lines.csv"), index_col=0)
-        if os.path.exists(os.path.join(directory, "loads.csv")):
-            self.loads_df = pd.read_csv(
-                os.path.join(directory, "loads.csv"), index_col=0
-            )
-        if os.path.exists(os.path.join(directory, "generators.csv")):
-            generators_df = pd.read_csv(
-                os.path.join(directory, "generators.csv"), index_col=0
-            )
-            # delete slack if it was included
-            slack = generators_df.loc[generators_df.control == "Slack"].index
-            self.generators_df = generators_df.drop(slack)
-        if os.path.exists(os.path.join(directory, "storage_units.csv")):
-            self.storage_units_df = pd.read_csv(
-                os.path.join(directory, "storage_units.csv"), index_col=0
-            )
-        if os.path.exists(os.path.join(directory, "transformers.csv")):
-            self.transformers_df = pd.read_csv(
-                os.path.join(directory, "transformers.csv"), index_col=0
-            ).rename(columns={"x": "x_pu", "r": "r_pu"})
-        if os.path.exists(os.path.join(directory, "transformers_hvmv.csv")):
-            self.transformers_hvmv_df = pd.read_csv(
-                os.path.join(directory, "transformers_hvmv.csv"), index_col=0
-            ).rename(columns={"x": "x_pu", "r": "r_pu"})
-        if os.path.exists(os.path.join(directory, "switches.csv")):
-            self.switches_df = pd.read_csv(
-                os.path.join(directory, "switches.csv"), index_col=0
-            )
-
-        # import network data
-        network = pd.read_csv(os.path.join(directory, "network.csv")).rename(
-            columns={
-                "mv_grid_district_geom": "geom",
-                "mv_grid_district_population": "population",
-            }
-        )
-        self.grid_district = {
-            "population": network.population[0],
-            "geom": wkt_loads(network.geom[0]),
-            "srid": network.srid[0],
-        }
-        # set up medium voltage grid
-        self.mv_grid = MVGrid(edisgo_obj=edisgo_obj, id=network["name"].values[0])
-        self._grids = {}
-        self._grids[str(self.mv_grid)] = self.mv_grid
-        # set up low voltage grids
-        lv_grid_ids = set(self.buses_df.lv_grid_id.dropna())
-        for lv_grid_id in lv_grid_ids:
-            lv_grid = LVGrid(id=lv_grid_id, edisgo_obj=edisgo_obj)
-            self.mv_grid._lv_grids.append(lv_grid)
-            self._grids[str(lv_grid)] = lv_grid
-
-        # Check data integrity
->>>>>>> 6ae24189
         _validate_ding0_grid_import(edisgo_obj.topology)
 
     def __repr__(self):
@@ -2786,7 +2640,7 @@
         "transformers_df": "transformers.csv",
         "transformers_hvmv_df": "transformers_hvmv.csv",
         "switches_df": "switches.csv",
-        "network": "network.csv"
+        "network": "network.csv",
     }
 
     return topo_dict