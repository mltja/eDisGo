import logging
import math

from abc import ABC, abstractmethod
from math import acos, tan

<<<<<<< HEAD
from edisgo.tools.geo import find_nearest_bus
from edisgo.io.electromobility_import import determine_grid_connection_capacity

if "READTHEDOCS" not in os.environ:
    from shapely.geometry import Point
=======
from shapely.geometry import Point
>>>>>>> 6ae24189

logger = logging.getLogger(__name__)


class BasicComponent(ABC):
    """
    Generic component

    Can be initialized with EDisGo object or Topology object. In case of
    Topology object component time series attributes currently will raise an
    error.

    """

    def __init__(self, **kwargs):
        self._id = kwargs.get("id", None)
        self._edisgo_obj = kwargs.get("edisgo_obj", None)
        self._topology = kwargs.get("topology", None)
        if self._topology is None and self._edisgo_obj is not None:
            self._topology = self._edisgo_obj.topology

    @property
    def id(self):
        """
        Unique identifier of component as used in component dataframes in
        :class:`~.network.topology.Topology`.

        Returns
        --------
        :obj:`str`
            Unique identifier of component.

        """
        return self._id

    @property
    def edisgo_obj(self):
        """
        EDisGo container

        Returns
        --------
        :class:`~.EDisGo`

        """
        return self._edisgo_obj

    @property
    def topology(self):
        """
        Network topology container

        Returns
        --------
        :class:`~.network.topology.Topology`

        """
        return self._topology

    @property
    def voltage_level(self):
        """
        Voltage level the component is connected to ('mv' or 'lv').

        Returns
        --------
        :obj:`str`
            Voltage level. Returns 'lv' if component connected to the low
            voltage and 'mv' if component is connected to the medium voltage.

        """
        return "lv" if self.grid.nominal_voltage < 1 else "mv"

    @property
    @abstractmethod
    def grid(self):
        """
        Grid component is in.

        Returns
        --------
        :class:`~.network.components.Grid`
            Grid component is in.

        """

    def __repr__(self):
        return "_".join([self.__class__.__name__, str(self._id)])


class Component(BasicComponent):
    """
    Generic component for all components that can be considered nodes,
    e.g. generators and loads.

    """

    @property
    @abstractmethod
    def _network_component_df(self):
        """
        Dataframe in :class:`~.network.topology.Topology` containing all components
        of same type, e.g. for loads this is
        :attr:`~.network.topology.Topology.loads_df`.

        """

    @property
    def bus(self):
        """
        Bus component is connected to.

        Parameters
        -----------
        bus : :obj:`str`
            ID of bus to connect component to.

        Returns
        --------
        :obj:`str`
            Bus component is connected to.

        """
        return self._network_component_df.at[self.id, "bus"]

    @bus.setter
    def bus(self, bus):
        self._set_bus(bus)

    def _set_bus(self, bus):
        raise NotImplementedError

    @property
    def grid(self):
        """
        Grid component is in.

        Returns
        --------
        :class:`~.network.components.Grid`
            Grid component is in.

        """
        grid = self.topology.buses_df.loc[
            self._network_component_df.loc[self.id, "bus"],
            ["mv_grid_id", "lv_grid_id"],
        ]
        if math.isnan(grid.lv_grid_id):
            return self.topology.mv_grid
        else:
            return self.topology._grids["LVGrid_{}".format(int(grid.lv_grid_id))]

    @property
    def geom(self):
        """
        Geo location of component.

        Returns
        --------
        :shapely:`Point`

        """
        [x, y] = self.topology.buses_df.loc[
            self._network_component_df.loc[self.id, "bus"], ["x", "y"]
        ]
        if math.isnan(x) or math.isnan(y):
            return None
        else:
            return Point(x, y)

    def __repr__(self):
        return "_".join([self.__class__.__name__, str(self._id)])


class Load(Component):
    """
    Load object

    """

    def __init__(self, **kwargs):
        super().__init__(**kwargs)

    @property
    def _network_component_df(self):
        """
        Dataframe in :class:`~.network.topology.Topology` containing all loads.

        For loads this is :attr:`~.network.topology.Topology.loads_df`.

        Returns
        --------
        :pandas:`pandas.DataFrame<dataframe>`
            See :attr:`~.network.topology.Topology.loads_df` for more information.

        """
        return self.topology.loads_df

    @property
    def p_set(self):
        """
        Peak load in MW.

        Parameters
        -----------
        p_nom : :obj:`float`
            Peak load in MW.

        Returns
        --------
        :obj:`float`
            Peak load in MW.

        """
        return self.topology.loads_df.at[self.id, "p_set"]

    @p_set.setter
    def p_set(self, p_set):
        self.topology._loads_df.at[self.id, "p_set"] = float(p_set)

    @property
    def annual_consumption(self):
        """
        Annual consumption of load in MWh.

        Parameters
        -----------
        annual_consumption : :obj:`float`
            Annual consumption in MWh.

        Returns
        --------
        :obj:`float`
            Annual consumption of load in MWh.

        """
        return self.topology.loads_df.at[self.id, "annual_consumption"]

    @annual_consumption.setter
    def annual_consumption(self, annual_consumption):
        self.topology._loads_df.at[self.id, "annual_consumption"] = annual_consumption

    @property
    def sector(self):
        """
        Sector load is associated with.

        The sector is e.g. used to assign load time series to a load using the
        demandlib. The following four sectors are considered:
        'agricultural', 'retail', 'residential', 'industrial'.

        Parameters
        -----------
        sector : :obj:`str`

        Returns
        --------
        :obj:`str`
            Load sector

        #ToDo: Maybe return 'not specified' in case sector is None?

        """
        return self.topology.loads_df.at[self.id, "sector"]

    @sector.setter
    def sector(self, sector):
        # ToDo: Maybe perform type check before setting it.
        self.topology._loads_df.at[self.id, "sector"] = sector

    @property
    def active_power_timeseries(self):
        """
        Active power time series of load in MW.

        Returns
        --------
        :pandas:`pandas.Series<Series>`
            Active power time series of load in MW.

        """
        return self.edisgo_obj.timeseries.loads_active_power.loc[:, self.id]

    @property
    def reactive_power_timeseries(self):
        """
        Reactive power time series of load in Mvar.

        Returns
        --------
        :pandas:`pandas.Series<Series>`
            Reactive power time series of load in Mvar.

        """
        return self.edisgo_obj.timeseries.loads_reactive_power.loc[:, self.id]

    def _set_bus(self, bus):
        # check if bus is valid
        if bus in self.topology.buses_df.index:
            self.topology._loads_df.at[self.id, "bus"] = bus
            # reset topology
            self._grid = None
        else:
            raise AttributeError("Given bus ID does not exist.")


class Generator(Component):
    """
    Generator object

    """

    def __init__(self, **kwargs):
        super().__init__(**kwargs)

    @property
    def _network_component_df(self):
        """
        Dataframe in :class:`~.network.topology.Topology` containing generators.

        For generators this is :attr:`~.network.topology.Topology.generators_df`.

        Returns
        --------
        :pandas:`pandas.DataFrame<dataframe>`
            See :attr:`~.network.topology.Topology.generators_df` for more
            information.

        """
        return self.topology.generators_df

    @property
    def nominal_power(self):
        """
        Nominal power of generator in MW.

        Parameters
        -----------
        nominal_power : :obj:`float`
            Nominal power of generator in MW.

        Returns
        --------
        :obj:`float`
            Nominal power of generator in MW.

        """
        # TODO: Should this change the time series as well?
        #  (same for loads, and type setter...)
        return self.topology.generators_df.at[self.id, "p_nom"]

    @nominal_power.setter
    def nominal_power(self, nominal_power):
        # ToDo: Maybe perform type check before setting it.
        self.topology._generators_df.at[self.id, "p_nom"] = nominal_power

    @property
    def type(self):
        """
        Technology type of generator (e.g. 'solar').

        Parameters
        -----------
        type : :obj:`str`

        Returns
        --------
        :obj:`str`
            Technology type

        #ToDo: Maybe return 'not specified' in case type is None?

        """
        return self.topology.generators_df.at[self.id, "type"]

    @type.setter
    def type(self, type):
        # ToDo: Maybe perform type check before setting it.
        self.topology._generators_df.at[self.id, "type"] = type

    @property
    def subtype(self):
        """
        Technology subtype of generator (e.g. 'solar_roof_mounted').

        Parameters
        -----------
        subtype : :obj:`str`

        Returns
        --------
        :obj:`str`
            Technology subtype

        #ToDo: Maybe return 'not specified' in case subtype is None?

        """
        return self.topology.generators_df.at[self.id, "subtype"]

    @subtype.setter
    def subtype(self, subtype):
        self.topology._generators_df.at[self.id, "subtype"] = subtype

    @property
    def active_power_timeseries(self):
        """
        Active power time series of generator in MW.

        Returns
        --------
        :pandas:`pandas.Series<Series>`
            Active power time series of generator in MW.

        """
        return self.edisgo_obj.timeseries.generators_active_power.loc[:, self.id]

    @property
    def reactive_power_timeseries(self):
        """
        Reactive power time series of generator in Mvar.

        Returns
        --------
        :pandas:`pandas.Series<Series>`
            Reactive power time series of generator in Mvar.

        """
        return self.edisgo_obj.timeseries.generators_reactive_power.loc[:, self.id]

    @property
    def weather_cell_id(self):
        """
        Weather cell ID of generator.

        The weather cell ID is only used to obtain generator feed-in time
        series for solar and wind generators.

        Parameters
        -----------
        weather_cell_id : int
            Weather cell ID of generator.

        Returns
        --------
        :obj:`int`
            Weather cell ID of generator.

        """
        return self.topology.generators_df.at[self.id, "weather_cell_id"]

    @weather_cell_id.setter
    def weather_cell_id(self, weather_cell_id):
        self.topology._generators_df.at[self.id, "weather_cell_id"] = weather_cell_id

    def _set_bus(self, bus):
        # check if bus is valid
        if bus in self.topology.buses_df.index:
            self.topology._generators_df.at[self.id, "bus"] = bus
            # reset topology
            self._grid = None
        else:
            raise AttributeError("Given bus ID does not exist.")


class Storage(Component):
    """
    Storage object

    ToDo: adapt to refactored code!

    Describes a single storage instance in the eDisGo network. Includes technical
    parameters such as :attr:`Storage.efficiency_in` or
    :attr:`Storage.standing_loss` as well as its time series of operation
    :meth:`Storage.timeseries`.

    """

    def __init__(self, **kwargs):
        super().__init__(**kwargs)

        raise NotImplementedError

        self._timeseries = kwargs.get("timeseries", None)
        self._nominal_power = kwargs.get("nominal_power", None)
        self._power_factor = kwargs.get("power_factor", None)
        self._reactive_power_mode = kwargs.get("reactive_power_mode", None)

        self._max_hours = kwargs.get("max_hours", None)
        self._soc_initial = kwargs.get("soc_initial", None)
        self._efficiency_in = kwargs.get("efficiency_in", None)
        self._efficiency_out = kwargs.get("efficiency_out", None)
        self._standing_loss = kwargs.get("standing_loss", None)
        self._operation = kwargs.get("operation", None)
        self._reactive_power_mode = kwargs.get("reactive_power_mode", None)
        self._q_sign = None

    @property
    def _network_component_df(self):
        """
        Dataframe in :class:`~.network.topology.Topology` containing all switches.

        For switches this is :attr:`~.network.topology.Topology.switches_df`.

        Returns
        --------
        :pandas:`pandas.DataFrame<dataframe>`
            See :attr:`~.network.topology.Topology.switches_df` for more
            information.

        """
        return self.topology.switches_df

    @property
    def timeseries(self):
        """
        Time series of storage operation

        Parameters
        ----------
        ts : :pandas:`pandas.DataFrame<dataframe>`
            DataFrame containing active power the storage is charged (negative)
            and discharged (positive) with (on the topology side) in kW in column
            'p' and reactive power in kvar in column 'q'. When 'q' is positive,
            reactive power is supplied (behaving as a capacitor) and when 'q'
            is negative reactive power is consumed (behaving as an inductor).

        Returns
        -------
        :pandas:`pandas.DataFrame<dataframe>`
            See parameter `timeseries`.

        """
        # check if time series for reactive power is given, otherwise
        # calculate it
        if "q" in self._timeseries.columns:
            return self._timeseries
        else:
            self._timeseries["q"] = (
                abs(self._timeseries.p) * self.q_sign * tan(acos(self.power_factor))
            )
            return self._timeseries.loc[self.grid.edisgo_obj.timeseries.timeindex, :]

    @property
    def nominal_power(self):
        """
        Nominal charging and discharging power of storage instance in kW.

        Returns
        -------
        float
            Storage nominal power

        """
        return self._nominal_power

    @property
    def max_hours(self):
        """
        Maximum state of charge capacity in terms of hours at full discharging
        power `nominal_power`.

        Returns
        -------
        float
            Hours storage can be discharged for at nominal power

        """
        return self._max_hours

    @property
    def nominal_capacity(self):
        """
        Nominal storage capacity in kWh.

        Returns
        -------
        float
            Storage nominal capacity

        """
        return self._max_hours * self._nominal_power

    @property
    def soc_initial(self):
        """Initial state of charge in kWh.

        Returns
        -------
        float
            Initial state of charge

        """
        return self._soc_initial

    @property
    def efficiency_in(self):
        """Storage charging efficiency in per unit.

        Returns
        -------
        float
            Charging efficiency in range of 0..1

        """
        return self._efficiency_in

    @property
    def efficiency_out(self):
        """Storage discharging efficiency in per unit.

        Returns
        -------
        float
            Discharging efficiency in range of 0..1

        """
        return self._efficiency_out

    @property
    def standing_loss(self):
        """Standing losses of storage in %/100 / h

        Losses relative to SoC per hour. The unit is pu (%/100%). Hence, it
        ranges from 0..1.

        Returns
        -------
        float
            Standing losses in pu.

        """
        return self._standing_loss

    @property
    def operation(self):
        """
        Storage operation definition

        Returns
        -------
        :obj:`str`

        """
        self._operation

    # @property
    # def power_factor(self):
    #     """
    #     Power factor of storage
    #
    #     If power factor is not set it is retrieved from the topology config
    #     object depending on the topology level the storage is in.
    #
    #     Returns
    #     --------
    #     :obj:`float` : Power factor
    #         Ratio of real power to apparent power.
    #
    #     """
    #     if self._power_factor is None:
    #         if isinstance(self.topology, MVGrid):
    #             self._power_factor = self.topology.topology.config[
    #                 'reactive_power_factor']['mv_storage']
    #         elif isinstance(self.topology, LVGrid):
    #             self._power_factor = self.topology.topology.config[
    #                 'reactive_power_factor']['lv_storage']
    #     return self._power_factor
    #
    # @power_factor.setter
    # def power_factor(self, power_factor):
    #     self._power_factor = power_factor

    # @property
    # def reactive_power_mode(self):
    #     """
    #     Power factor mode of storage.
    #
    #     If the power factor is set, then it is necessary to know whether
    #     it is leading or lagging. In other words this information is necessary
    #     to make the storage behave in an inductive or capacitive manner.
    #     Essentially this changes the sign of the reactive power Q.
    #
    #     The convention used here in a storage is that:
    #     - when `reactive_power_mode` is 'capacitive' then Q is positive
    #     - when `reactive_power_mode` is 'inductive' then Q is negative
    #
    #     In the case that this attribute is not set, it is retrieved from the
    #     topology config object depending on the voltage level the storage
    #     is in.
    #
    #     Returns
    #     -------
    #     :obj: `str` : Power factor mode
    #         Either 'inductive' or 'capacitive'
    #
    #     """
    #     if self._reactive_power_mode is None:
    #         if isinstance(self.topology, MVGrid):
    #             self._reactive_power_mode = self.topology.topology.config[
    #                 'reactive_power_mode']['mv_storage']
    #         elif isinstance(self.topology, LVGrid):
    #             self._reactive_power_mode = self.topology.topology.config[
    #                 'reactive_power_mode']['lv_storage']
    #
    #     return self._reactive_power_mode

    # @reactive_power_mode.setter
    # def reactive_power_mode(self, reactive_power_mode):
    #     """
    #     Set the power factor mode of the generator.
    #     Should be either 'inductive' or 'capacitive'
    #     """
    #     self._reactive_power_mode = reactive_power_mode

    @property
    def q_sign(self):
        """
        Get the sign reactive power based on the
        :attr: `_reactive_power_mode`

        Returns
        -------
        :obj: `int` : +1 or -1
        """
        if self.reactive_power_mode.lower() == "inductive":
            return -1
        elif self.reactive_power_mode.lower() == "capacitive":
            return 1
        else:
            raise ValueError(
                "Unknown value {} in reactive_power_mode".format(
                    self.reactive_power_mode
                )
            )

    def __repr__(self):
        return str(self._id)


class Switch(BasicComponent):
    """
    Switch object

    Switches are for example medium voltage disconnecting points (points
    where MV rings are split under normal operation conditions). They are
    represented as branches and can have two states: 'open' or 'closed'. When
    the switch is open the branch it is represented by connects some bus and
    the bus specified in `bus_open`. When it is closed bus `bus_open` is
    substitued by the bus specified in `bus_closed`.


    """

    def __init__(self, **kwargs):
        super().__init__(**kwargs)

        self._state = kwargs.get("state", None)

    @property
    def _network_component_df(self):
        """
        Dataframe in :class:`~.network.topology.Topology` containing all switches.

        For switches this is :attr:`~.network.topology.Topology.switches_df`.

        Returns
        --------
        :pandas:`pandas.DataFrame<dataframe>`
            See :attr:`~.network.topology.Topology.switches_df` for more
            information.

        """
        return self.topology.switches_df

    @property
    def type(self):
        """
        Type of switch.

        So far edisgo only considers switch disconnectors.

        Parameters
        -----------
        type : :obj:`str`
            Type of switch.

        Returns
        --------
        :obj:`str`
            Type of switch.

        """
        return self.topology.switches_df.at[self.id, "type_info"]

    @type.setter
    def type(self, type):
        self.topology._switches_df.at[self.id, "type_info"] = type

    @property
    def bus_open(self):
        """
        Bus ID of bus the switch is 'connected' to when state is 'open'.

        As switches are represented as branches they connect two buses.
        `bus_open` specifies the bus the branch is connected to in the open
        state.

        Returns
        --------
        :obj:`str`
            Bus in 'open' state.

        """
        return self.topology.switches_df.at[self.id, "bus_open"]

    @property
    def bus_closed(self):
        """
        Bus ID of bus the switch is 'connected' to when state is 'closed'.

        As switches are represented as branches they connect two buses.
        `bus_closed` specifies the bus the branch is connected to in the closed
        state.

        Returns
        --------
        :obj:`str`
            Bus in 'closed' state.

        """
        return self.topology.switches_df.at[self.id, "bus_closed"]

    @property
    def state(self):
        """
        State of switch (open or closed).

        Returns
        -------
        str
            State of switch: 'open' or 'closed'.

        """
        if self._state is None:
            col_closed = self._get_bus_column(self.bus_closed)
            col_open = self._get_bus_column(self.bus_open)
            if col_closed is None and col_open is not None:
                self._state = "open"
            elif col_closed is not None and col_open is None:
                self._state = "closed"
            else:
                raise AttributeError("State of switch could not be determined.")
        return self._state

    @property
    def branch(self):
        """
        Branch the switch is represented by.

        Returns
        -------
        str
            Branch the switch is represented by.

        """
        return self.topology.switches_df.at[self.id, "branch"]

    @property
    def grid(self):
        """
        Grid switch is in.

        Returns
        --------
        :class:`~.topology.components.Grid`
            Grid switch is in.

        """
        grid = self.topology.buses_df.loc[self.bus_closed, ["mv_grid_id", "lv_grid_id"]]
        if math.isnan(grid.lv_grid_id):
            return self.topology.mv_grid
        else:
            return self.topology._grids["LVGrid_{}".format(int(grid.lv_grid_id))]

    def open(self):
        """
        Open switch.

        """
        if self.state != "open":
            self._state = "open"
            col = self._get_bus_column(self.bus_closed)
            if col is not None:
                self.topology.lines_df.at[self.branch, col] = self.bus_open
            else:
                raise AttributeError(
                    "Could not open switch {}. Specified branch {} of switch "
                    "has no bus {}. Please check the switch.".format(
                        self.id, self.branch, self.bus_closed
                    )
                )

    def close(self):
        """
        Close switch.

        """
        if self.state != "closed":
            self._state = "closed"
            col = self._get_bus_column(self.bus_open)
            if col is not None:
                self.topology.lines_df.at[self.branch, col] = self.bus_closed
            else:
                raise AttributeError(
                    "Could not close switch {}. Specified branch {} of switch "
                    "has no bus {}. Please check the switch.".format(
                        self.id, self.branch, self.bus_closed
                    )
                )

    def _get_bus_column(self, bus):
        """
        Returns column name of lines_df given bus is in.

        """
        if bus == self.topology.lines_df.at[self.branch, "bus0"]:
            col = "bus0"
        elif bus == self.topology.lines_df.at[self.branch, "bus1"]:
            col = "bus1"
        else:
            return None
<<<<<<< HEAD
        return col


# ToDo implement if needed
# class MVStation(Station):
#     """MV Station object"""
#
#     def __init__(self, **kwargs):
#         super().__init__(**kwargs)
#
#     def __repr__(self, side=None):
#         repr_base = super().__repr__()
#
#         # As we don't consider HV-MV transformers in PFA, we don't have to care
#         # about primary side bus of MV station. Hence, the general repr()
#         # currently returned, implicitely refers to the secondary side (MV level)
#         # if side == 'hv':
#         #     return '_'.join(['primary', repr_base])
#         # elif side == 'mv':
#         #     return '_'.join(['secondary', repr_base])
#         # else:
#         #     return repr_base
#         return repr_base
#
#
# class LVStation(Station):
#     """LV Station object"""
#
#     def __init__(self, **kwargs):
#         super().__init__(**kwargs)
#         self._mv_grid = kwargs.get('mv_grid', None)
#
#     @property
#     def mv_grid(self):
#         return self._mv_grid
#
#     def __repr__(self, side=None):
#         repr_base = super().__repr__()
#
#         if side == 'mv':
#             return '_'.join(['primary', repr_base])
#         elif side == 'lv':
#             return '_'.join(['secondary', repr_base])
#         else:
#             return repr_base

# ToDo Implement if necessary
# class Line(Component):
#     """
#     Line object
#
#     Parameters
#     ----------
#     _type: :pandas:`pandas.Series<Series>`
#         Equipment specification including R and X for power flow analysis
#         Columns:
#
#         ======== ================== ====== =========
#         Column   Description        Unit   Data type
#         ======== ================== ====== =========
#         name     Name (e.g. NAYY..) -      str
#         U_n      Nominal voltage    kV     int
#         I_max_th Max. th. current   A      float
#         R        Resistance         Ohm/km float
#         L        Inductance         mH/km  float
#         C        Capacitance        uF/km  float
#         Source   Data source        -      str
#         ============================================
#
#     _length: float
#         Length of the line calculated in linear distance. Unit: m
#     _quantity: float
#         Quantity of parallel installed lines.
#     _kind: String
#         Specifies whether the line is an underground cable ('cable') or an
#         overhead line ('line').
#     """
#
#     def __init__(self, **kwargs):
#         super().__init__(**kwargs)
#         self._type = kwargs.get('type', None)
#         self._length = kwargs.get('length', None)
#         self._quantity = kwargs.get('quantity', 1)
#         self._kind = kwargs.get('kind', None)
#
#     @property
#     def geom(self):
#         """Provide :shapely:`Shapely LineString object<linestrings>` geometry of
#         :class:`Line`"""
#         adj_nodes = self._grid._graph.nodes_from_line(self)
#
#         return LineString([adj_nodes[0].geom, adj_nodes[1].geom])
#
#     @property
#     def type(self):
#         return self._type
#
#     @type.setter
#     def type(self, new_type):
#         self._type = new_type
#
#     @property
#     def length(self):
#         return self._length
#
#     @length.setter
#     def length(self, new_length):
#         self._length = new_length
#
#     @property
#     def quantity(self):
#         return self._quantity
#
#     @quantity.setter
#     def quantity(self, new_quantity):
#         self._quantity = new_quantity


class PotentialChargingParks(BasicComponent):
    def __init__(self, **kwargs):
        super().__init__(**kwargs)

    @property
    def voltage_level(self):
        """
        Voltage level the component is connected to ('mv' or 'lv').

        Returns
        --------
        :obj:`str`
            Voltage level. Returns 'lv' if component connected to the low
            voltage and 'mv' if component is connected to the medium voltage.

        """
        try:
            return "lv" if self.grid.nominal_voltage < 1 else "mv"
        except Exception:
            return None

    @property
    def grid(self):
        """
        Grid component is in.

        Returns
        --------
        :class:`~.network.components.Grid`
            Grid component is in.

        """
        try:
            bus = self.topology.charging_points_df.at[self.edisgo_id, "bus"]
            lv_grid_id = self.topology.buses_df.at[bus, "lv_grid_id"]
            if math.isnan(lv_grid_id):
                return self.topology.mv_grid
            else:
                return self.topology._grids[
                    "LVGrid_{}".format(int(lv_grid_id))]
        except Exception:
            return None

    @property
    def ags(self):
        """
        8-digit AGS (Amtlicher Gemeindeschlüssel, eng. Community Identification
        Number) number the potential charging park is in. Number is given as
        :obj:`int` and leading zeros are therefore missing.

        Returns
        --------
        :obj:`int`
            AGS number

        """
        return self._edisgo_obj.electromobility.grid_connections_gdf.at[
            self._id, "ags"]

    @property
    def use_case(self):
        """
        Charging use case (home, work, public or hpc) of the potential
        charging park.

        Returns
        --------
        :obj:`str`
            Charging use case

        """
        return self._edisgo_obj.electromobility.grid_connections_gdf.at[
            self._id, "use_case"
        ]

    @property
    def designated_charging_point_capacity(self):
        """
        Total gross designated charging park capacity.
        This is not necessarily equal to the connection rating.

        Returns
        --------
        :obj:`float`
            Total gross designated charging park capacity

        """
        return round(
            self.charging_processes_df.groupby("charging_point_id")
            .max()
            .netto_charging_capacity.sum()
            / self._edisgo_obj.electromobility.eta_charging_points,
            1,
        )

    @property
    def user_centric_weight(self):
        """
        User centric weight of the potential charging park
        determined by `SimBEV <https://github.com/rl-institut/simbev>`_.

        Returns
        --------
        :obj:`float`
            User centric weight

        """
        return self._edisgo_obj.electromobility.grid_connections_gdf.at[
            self._id, "user_centric_weight"
        ]

    @property
    def geometry(self):
        """
        Location of the potential charging park as
        :shapely:`Shapely Point object<points>`.

        Returns
        --------
        :shapely:`Shapely Point object<points>`.
            Location of the potential charging park

        """
        return self._edisgo_obj.electromobility.grid_connections_gdf.at[
            self._id, "geometry"
        ]

    @property
    def nearest_substation(self):
        """
        Determines the nearest LV Grid, substation and distance.

        Returns
        --------
        :obj:`dict`
            :obj:`int`
                LV Grid ID
            :obj:`str`
                ID of the nearest substation
            :obj:`float`
                Distance to nearest substation

        """
        substations = self._topology.buses_df.loc[
            self._topology.transformers_df.bus1]

        nearest_substation, distance = find_nearest_bus(
            self.geometry, substations)

        lv_grid_id = int(self._topology.buses_df.at[
                             nearest_substation, "lv_grid_id"])

        return {
            "lv_grid_id": lv_grid_id,
            "nearest_substation": nearest_substation,
            "distance": distance,
        }

    @property
    def edisgo_id(self):
        try:
            return self._edisgo_obj.electromobility.\
                integrated_charging_parks_df.at[self.id, "edisgo_id"]
        except Exception:
            return None

    @property
    def charging_processes_df(self):
        """
        Determines designated charging processes for the potential charging
        park.

        Returns
        --------
        :pandas:`pandas.DataFrame<DataFrame>`
            DataFrame with AGS, car ID, trip destination, charging use case
            (private or public), netto charging capacity, charging demand,
            charge start, charge end, grid connection point and charging point
            ID.

        """
        return self._edisgo_obj.electromobility.charging_processes_df.loc[
            self._edisgo_obj.electromobility.charging_processes_df.
            charging_park_id == self._id
        ]

    @property
    def grid_connection_capacity(self):
        if self.use_case == "hpc":
            return self.designated_charging_point_capacity / 10 ** 3
        else:
            return determine_grid_connection_capacity(
                self.designated_charging_point_capacity / 10 ** 3
            )

    @property
    def within_grid(self):
        """
        Deetermines if the potential charging park lays within the grid
        district.
        """
        return self._edisgo_obj.topology.grid_district["geom"].contains(
            self.geometry)

    @property
    def _last_charging_process_and_netto_charging_capacity_per_charging_point(
            self):
        return (
            self.charging_processes_df[
                ["charging_point_id", "park_end", "netto_charging_capacity"]
            ]
            .groupby(by="charging_point_id")
            .max()
        )

    @property
    def _load_and_generator_capacity_weight(self, **kwargs):
        """
        Determines grid centric weight regarding load and generator capacity
        in LV Grid.

        Returns
        --------
        :obj:`float`
            Grid centric weight regarding load and generator capacity in LV
            Grid
        """
        generators_weight_factor = kwargs.get(
            "generators_weight_factor", 1 / 2)
        loads_weight_factor = kwargs.get("loads_weight_factor", 1 / 2)

        weights = (loads_weight_factor, generators_weight_factor)

        if not round(sum(weights), 3) == 1:
            f = 1 / sum(weights)
            generators_weight_factor *= f
            loads_weight_factor *= f

        generators_weight_value = self._topology.lv_grids_df.at[
            self.nearest_substation["lv_grid_id"], "generators_weight"
        ]

        loads_weight_value = self._topology.lv_grids_df.at[
            self.nearest_substation["lv_grid_id"], "loads_weight"
        ]

        return (
            generators_weight_value * generators_weight_factor
            + loads_weight_value * loads_weight_factor
        )
=======
        return col
>>>>>>> 6ae24189
<|MERGE_RESOLUTION|>--- conflicted
+++ resolved
@@ -4,15 +4,10 @@
 from abc import ABC, abstractmethod
 from math import acos, tan
 
-<<<<<<< HEAD
+from shapely.geometry import Point
+
+from edisgo.io.electromobility_import import determine_grid_connection_capacity
 from edisgo.tools.geo import find_nearest_bus
-from edisgo.io.electromobility_import import determine_grid_connection_capacity
-
-if "READTHEDOCS" not in os.environ:
-    from shapely.geometry import Point
-=======
-from shapely.geometry import Point
->>>>>>> 6ae24189
 
 logger = logging.getLogger(__name__)
 
@@ -218,7 +213,7 @@
 
         Parameters
         -----------
-        p_nom : :obj:`float`
+        p_set : :obj:`float`
             Peak load in MW.
 
         Returns
@@ -944,123 +939,7 @@
             col = "bus1"
         else:
             return None
-<<<<<<< HEAD
         return col
-
-
-# ToDo implement if needed
-# class MVStation(Station):
-#     """MV Station object"""
-#
-#     def __init__(self, **kwargs):
-#         super().__init__(**kwargs)
-#
-#     def __repr__(self, side=None):
-#         repr_base = super().__repr__()
-#
-#         # As we don't consider HV-MV transformers in PFA, we don't have to care
-#         # about primary side bus of MV station. Hence, the general repr()
-#         # currently returned, implicitely refers to the secondary side (MV level)
-#         # if side == 'hv':
-#         #     return '_'.join(['primary', repr_base])
-#         # elif side == 'mv':
-#         #     return '_'.join(['secondary', repr_base])
-#         # else:
-#         #     return repr_base
-#         return repr_base
-#
-#
-# class LVStation(Station):
-#     """LV Station object"""
-#
-#     def __init__(self, **kwargs):
-#         super().__init__(**kwargs)
-#         self._mv_grid = kwargs.get('mv_grid', None)
-#
-#     @property
-#     def mv_grid(self):
-#         return self._mv_grid
-#
-#     def __repr__(self, side=None):
-#         repr_base = super().__repr__()
-#
-#         if side == 'mv':
-#             return '_'.join(['primary', repr_base])
-#         elif side == 'lv':
-#             return '_'.join(['secondary', repr_base])
-#         else:
-#             return repr_base
-
-# ToDo Implement if necessary
-# class Line(Component):
-#     """
-#     Line object
-#
-#     Parameters
-#     ----------
-#     _type: :pandas:`pandas.Series<Series>`
-#         Equipment specification including R and X for power flow analysis
-#         Columns:
-#
-#         ======== ================== ====== =========
-#         Column   Description        Unit   Data type
-#         ======== ================== ====== =========
-#         name     Name (e.g. NAYY..) -      str
-#         U_n      Nominal voltage    kV     int
-#         I_max_th Max. th. current   A      float
-#         R        Resistance         Ohm/km float
-#         L        Inductance         mH/km  float
-#         C        Capacitance        uF/km  float
-#         Source   Data source        -      str
-#         ============================================
-#
-#     _length: float
-#         Length of the line calculated in linear distance. Unit: m
-#     _quantity: float
-#         Quantity of parallel installed lines.
-#     _kind: String
-#         Specifies whether the line is an underground cable ('cable') or an
-#         overhead line ('line').
-#     """
-#
-#     def __init__(self, **kwargs):
-#         super().__init__(**kwargs)
-#         self._type = kwargs.get('type', None)
-#         self._length = kwargs.get('length', None)
-#         self._quantity = kwargs.get('quantity', 1)
-#         self._kind = kwargs.get('kind', None)
-#
-#     @property
-#     def geom(self):
-#         """Provide :shapely:`Shapely LineString object<linestrings>` geometry of
-#         :class:`Line`"""
-#         adj_nodes = self._grid._graph.nodes_from_line(self)
-#
-#         return LineString([adj_nodes[0].geom, adj_nodes[1].geom])
-#
-#     @property
-#     def type(self):
-#         return self._type
-#
-#     @type.setter
-#     def type(self, new_type):
-#         self._type = new_type
-#
-#     @property
-#     def length(self):
-#         return self._length
-#
-#     @length.setter
-#     def length(self, new_length):
-#         self._length = new_length
-#
-#     @property
-#     def quantity(self):
-#         return self._quantity
-#
-#     @quantity.setter
-#     def quantity(self, new_quantity):
-#         self._quantity = new_quantity
 
 
 class PotentialChargingParks(BasicComponent):
@@ -1101,8 +980,7 @@
             if math.isnan(lv_grid_id):
                 return self.topology.mv_grid
             else:
-                return self.topology._grids[
-                    "LVGrid_{}".format(int(lv_grid_id))]
+                return self.topology._grids[f"LVGrid_{int(lv_grid_id)}"]
         except Exception:
             return None
 
@@ -1119,8 +997,7 @@
             AGS number
 
         """
-        return self._edisgo_obj.electromobility.grid_connections_gdf.at[
-            self._id, "ags"]
+        return self._edisgo_obj.electromobility.grid_connections_gdf.at[self._id, "ags"]
 
     @property
     def use_case(self):
@@ -1206,14 +1083,11 @@
                 Distance to nearest substation
 
         """
-        substations = self._topology.buses_df.loc[
-            self._topology.transformers_df.bus1]
-
-        nearest_substation, distance = find_nearest_bus(
-            self.geometry, substations)
-
-        lv_grid_id = int(self._topology.buses_df.at[
-                             nearest_substation, "lv_grid_id"])
+        substations = self._topology.buses_df.loc[self._topology.transformers_df.bus1]
+
+        nearest_substation, distance = find_nearest_bus(self.geometry, substations)
+
+        lv_grid_id = int(self._topology.buses_df.at[nearest_substation, "lv_grid_id"])
 
         return {
             "lv_grid_id": lv_grid_id,
@@ -1224,8 +1098,9 @@
     @property
     def edisgo_id(self):
         try:
-            return self._edisgo_obj.electromobility.\
-                integrated_charging_parks_df.at[self.id, "edisgo_id"]
+            return self._edisgo_obj.electromobility.integrated_charging_parks_df.at[
+                self.id, "edisgo_id"
+            ]
         except Exception:
             return None
 
@@ -1245,17 +1120,17 @@
 
         """
         return self._edisgo_obj.electromobility.charging_processes_df.loc[
-            self._edisgo_obj.electromobility.charging_processes_df.
-            charging_park_id == self._id
+            self._edisgo_obj.electromobility.charging_processes_df.charging_park_id
+            == self._id
         ]
 
     @property
     def grid_connection_capacity(self):
         if self.use_case == "hpc":
-            return self.designated_charging_point_capacity / 10 ** 3
+            return self.designated_charging_point_capacity / 10**3
         else:
             return determine_grid_connection_capacity(
-                self.designated_charging_point_capacity / 10 ** 3
+                self.designated_charging_point_capacity / 10**3
             )
 
     @property
@@ -1264,12 +1139,10 @@
         Deetermines if the potential charging park lays within the grid
         district.
         """
-        return self._edisgo_obj.topology.grid_district["geom"].contains(
-            self.geometry)
-
-    @property
-    def _last_charging_process_and_netto_charging_capacity_per_charging_point(
-            self):
+        return self._edisgo_obj.topology.grid_district["geom"].contains(self.geometry)
+
+    @property
+    def _last_charging_process_and_netto_charging_capacity_per_charging_point(self):
         return (
             self.charging_processes_df[
                 ["charging_point_id", "park_end", "netto_charging_capacity"]
@@ -1290,8 +1163,7 @@
             Grid centric weight regarding load and generator capacity in LV
             Grid
         """
-        generators_weight_factor = kwargs.get(
-            "generators_weight_factor", 1 / 2)
+        generators_weight_factor = kwargs.get("generators_weight_factor", 1 / 2)
         loads_weight_factor = kwargs.get("loads_weight_factor", 1 / 2)
 
         weights = (loads_weight_factor, generators_weight_factor)
@@ -1312,7 +1184,4 @@
         return (
             generators_weight_value * generators_weight_factor
             + loads_weight_value * loads_weight_factor
-        )
-=======
-        return col
->>>>>>> 6ae24189
+        )