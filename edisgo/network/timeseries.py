--- conflicted
+++ resolved
@@ -5,18 +5,9 @@
 import numpy as np
 import pandas as pd
 
-from demandlib import bdew as bdew
-from demandlib import particular_profiles as profiles
 from workalendar.europe import Germany
-<<<<<<< HEAD
-from demandlib import bdew as bdew, particular_profiles as profiles
+
 from edisgo.io import timeseries_import
-from edisgo.tools.tools import assign_voltage_level_to_component,\
-    drop_duplicated_columns, get_weather_cells_intersecting_with_grid_district
-=======
->>>>>>> e28f2b3b
-
-from edisgo.io.timeseries_import import import_feedin_timeseries
 from edisgo.tools.tools import (
     assign_voltage_level_to_component,
     drop_duplicated_columns,
@@ -671,18 +662,10 @@
         if isinstance(ts, pd.DataFrame):
             edisgo_obj.timeseries.generation_fluctuating = ts
         elif isinstance(ts, str) and ts == "oedb":
-<<<<<<< HEAD
             edisgo_obj.timeseries.generation_fluctuating = \
                 timeseries_import.feedin_oedb(
                     config_data, weather_cell_ids, kwargs.get(
                         "timeindex", None))
-=======
-            edisgo_obj.timeseries.generation_fluctuating = import_feedin_timeseries(
-                config_data,
-                weather_cell_ids,
-                kwargs.get("timeindex", None),
-            )
->>>>>>> e28f2b3b
         else:
             raise ValueError(
                 "Your input for "
@@ -726,7 +709,7 @@
                 )
         else:
             raise ValueError(
-                'Your input for "timeseries_load" is not ' "valid.".format(mode)
+                "Your input for 'timeseries_load' is not valid.".format(mode)
             )
         # reactive power timeseries for loads
         ts = kwargs.get("timeseries_load_reactive_power", None)
@@ -1673,128 +1656,6 @@
         )
 
 
-<<<<<<< HEAD
-=======
-def import_load_timeseries(config_data, data_source, year=2018):
-    """
-    Import load time series
-
-    Parameters
-    ----------
-    config_data : dict
-        Dictionary containing config data from config files.
-    data_source : str
-        Specify type of data source. Available data sources are
-
-         * 'demandlib'
-            Determine a load time series with the use of the demandlib.
-            This calculates standard load profiles for 4 different sectors.
-
-    mv_grid_id : :obj:`str`
-        MV grid ID as used in oedb. Provide this if `data_source` is 'oedb'.
-        Default: None.
-    year : int
-        Year for which to generate load time series. Provide this if
-        `data_source` is 'demandlib'. Default: None.
-
-    Returns
-    -------
-    :pandas:`pandas.DataFrame<dataframe>`
-        Load time series
-
-    """
-
-    def _load_timeseries_demandlib(config_data, year):
-        """
-        Get normalized sectoral load time series
-
-        Time series are normalized to 1 MWh consumption per year
-
-        Todo: Move to io.
-        ToDo: Update docstring.
-
-        Parameters
-        ----------
-        config_data : dict
-            Dictionary containing config data from config files.
-        year : int
-            Year for which to generate load time series.
-
-        Returns
-        -------
-        :pandas:`pandas.DataFrame<dataframe>`
-            Load time series
-
-        """
-
-        sectoral_consumption = {"h0": 1, "g0": 1, "i0": 1, "l0": 1}
-
-        cal = Germany()
-        holidays = dict(cal.holidays(year))
-
-        e_slp = bdew.ElecSlp(year, holidays=holidays)
-
-        # multiply given annual demand with timeseries
-        elec_demand = e_slp.get_profile(sectoral_consumption)
-
-        # Add the slp for the industrial group
-        ilp = profiles.IndustrialLoadProfile(e_slp.date_time_index, holidays=holidays)
-
-        # Beginning and end of workday, weekdays and weekend days, and scaling
-        # factors by default
-        elec_demand["i0"] = ilp.simple_profile(
-            sectoral_consumption["i0"],
-            am=datetime.time(
-                config_data["demandlib"]["day_start"].hour,
-                config_data["demandlib"]["day_start"].minute,
-                0,
-            ),
-            pm=datetime.time(
-                config_data["demandlib"]["day_end"].hour,
-                config_data["demandlib"]["day_end"].minute,
-                0,
-            ),
-            profile_factors={
-                "week": {
-                    "day": config_data["demandlib"]["week_day"],
-                    "night": config_data["demandlib"]["week_night"],
-                },
-                "weekend": {
-                    "day": config_data["demandlib"]["weekend_day"],
-                    "night": config_data["demandlib"]["weekend_night"],
-                },
-            },
-        )
-
-        # Resample 15-minute values to hourly values and sum across sectors
-        elec_demand = elec_demand.resample("H").mean()
-
-        return elec_demand
-
-    if data_source == "demandlib":
-        try:
-            float(year)
-            if year > datetime.date.today().year:
-                raise TypeError
-        except TypeError:
-            year = datetime.date.today().year - 1
-            logger.warning("No valid year inserted. Year set to previous year.")
-        load = _load_timeseries_demandlib(config_data, year)
-        load.rename(
-            columns={
-                "g0": "retail",
-                "h0": "residential",
-                "l0": "agricultural",
-                "i0": "industrial",
-            },
-            inplace=True,
-        )
-    else:
-        raise NotImplementedError
-    return load
-
-
->>>>>>> e28f2b3b
 def _get_worst_case_modes(mode):
     """
     Returns list of modes to be handled in worst case analysis.
