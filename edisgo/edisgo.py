from __future__ import annotations

import logging
import os
import pickle
import shutil

<<<<<<< HEAD
from pathlib import PurePath

import pandas as pd

from edisgo.flex_opt.charging_strategies import charging_strategy
=======
import pandas as pd

>>>>>>> 92324965
from edisgo.flex_opt.reinforce_grid import reinforce_grid
from edisgo.io import pypsa_io
from edisgo.io.ding0_import import import_ding0_grid
from edisgo.io.electromobility_import import (
    distribute_charging_demand,
    import_electromobility,
    integrate_charging_parks,
)
from edisgo.io.generators_import import oedb as import_generators_oedb
from edisgo.network import timeseries
<<<<<<< HEAD
from edisgo.network.electromobility import Electromobility
=======
>>>>>>> 92324965
from edisgo.network.results import Results
from edisgo.network.topology import Topology
from edisgo.opf.results.opf_result_class import OPFResults
from edisgo.opf.run_mp_opf import run_mp_opf
from edisgo.tools import plots, tools
from edisgo.tools.config import Config
from edisgo.tools.geo import find_nearest_bus

if "READTHEDOCS" not in os.environ:
    from shapely.geometry import Point

logger = logging.getLogger(__name__)


class EDisGo:
    """
    Provides the top-level API for invocation of data import, power flow
    analysis, network reinforcement, flexibility measures, etc..

    Parameters
    ----------
    ding0_grid : :obj:`str`
        Path to directory containing csv files of network to be loaded.
    generator_scenario : None or :obj:`str`, optional
        If None, the generator park of the imported grid is kept as is.
        Otherwise defines which scenario of future generator park to use
        and invokes grid integration of these generators. Possible options are
        'nep2035' and 'ego100'. These are scenarios from the research project
        `open_eGo <https://openegoproject.wordpress.com/>`_ (see
        `final report <https://www.uni-flensburg.de/fileadmin/content/\
        abteilungen/industrial/dokumente/downloads/veroeffentlichungen/\
        forschungsergebnisse/20190426endbericht-openego-fkz0325881-final.pdf>`_
        for more information on the scenarios).
        See :attr:`~.EDisGo.import_generators` for further information on how
        generators are integrated and what further options there are.
        Default: None.
    timeindex : None or :pandas:`pandas.DatetimeIndex<DatetimeIndex>`, optional
        Defines the time steps feed-in and demand time series of all generators, loads
        and storage units need to be set.
        The time index is for example used as default for time steps considered in
        the power flow analysis and when checking the integrity of the network.
        Providing a time index is only optional in case a worst case analysis is set
        up using :func:`~set_time_series_worst_case_analysis`.
        In all other cases a time index needs to be set manually.
    config_path : None or :obj:`str` or :obj:`dict`
        Path to the config directory. Options are:

        * None

          If `config_path` is None, configs are loaded from the edisgo
          default config directory ($HOME$/.edisgo). If the directory
          does not exist it is created. If config files don't exist the
          default config files are copied into the directory.

        * :obj:`str`

          If `config_path` is a string, configs will be loaded from the
          directory specified by `config_path`. If the directory
          does not exist it is created. If config files don't exist the
          default config files are copied into the directory.

        * :obj:`dict`

          A dictionary can be used to specify different paths to the
          different config files. The dictionary must have the following
          keys:

          * 'config_db_tables'
          * 'config_grid'
          * 'config_grid_expansion'
          * 'config_timeseries'

          Values of the dictionary are paths to the corresponding
          config file. In contrast to the other two options, the directories
          and config files must exist and are not automatically created.

        Default: None.

    Attributes
    ----------
    topology : :class:`~.network.topology.Topology`
        The topology is a container object holding the topology of the grids.
    timeseries : :class:`~.network.timeseries.TimeSeries`
        Container for component time series.
    results : :class:`~.network.results.Results`
        This is a container holding all calculation results from power flow
        analyses, curtailment, storage integration, etc.

    """

    def __init__(self, **kwargs):

        # load configuration
        self._config = Config(config_path=kwargs.get("config_path", None))

        # instantiate topology object and load grid data
        self.topology = Topology(config=self.config)
        self.import_ding0_grid(path=kwargs.get("ding0_grid", None))

        # instantiate electromobility object and load charging processes and sites
        self.electromobility = Electromobility(edisgo_obj=self)

        # set up results and time series container
        self.results = Results(self)
        self.opf_results = OPFResults()
        self.timeseries = timeseries.TimeSeries(
            timeindex=kwargs.get("timeindex", pd.DatetimeIndex([]))
        )

        # import new generators
        if kwargs.get("generator_scenario", None) is not None:
            self.import_generators(
                generator_scenario=kwargs.pop("generator_scenario"), **kwargs
            )

    @property
    def config(self):
        """
        eDisGo configuration data.

        Returns
        -------
        :class:`~.tools.config.Config`
            Config object with configuration data from config files.

        """
        return self._config

    @config.setter
    def config(self, config_path):
        self._config = Config(config_path=config_path)

    def import_ding0_grid(self, path):
        """
        Import ding0 topology data from csv files in the format as
        `Ding0 <https://github.com/openego/ding0>`_ provides it.

        Parameters
        -----------
        path : str
            Path to directory containing csv files of network to be loaded.

        """
        if path is not None:
            import_ding0_grid(path, self)

    def set_timeindex(self, timeindex):
        """
        Sets :py:attr:`~.network.timeseries.TimeSeries.timeindex` all time-dependent
        attributes are indexed by.

        The time index is for example used as default for time steps considered in
        the power flow analysis and when checking the integrity of the network.

        Parameters
        -----------
        timeindex : :pandas:`pandas.DatetimeIndex<DatetimeIndex>`
            Time index to set.

        """
        self.timeseries.timeindex = timeindex

    def set_time_series_manual(
        self,
        generators_p=None,
        loads_p=None,
        storage_units_p=None,
        generators_q=None,
        loads_q=None,
        storage_units_q=None,
    ):
        """
        Sets given component time series.

        If time series for a component were already set before, they are overwritten.

        Parameters
        -----------
        generators_p : :pandas:`pandas.DataFrame<DataFrame>`
            Active power time series in MW of generators. Index of the data frame is
            a datetime index. Columns contain generators names of generators to set
            time series for. Default: None.
        loads_p : :pandas:`pandas.DataFrame<DataFrame>`
            Active power time series in MW of loads. Index of the data frame is
            a datetime index. Columns contain load names of loads to set
            time series for. Default: None.
        storage_units_p : :pandas:`pandas.DataFrame<DataFrame>`
            Active power time series in MW of storage units. Index of the data frame is
            a datetime index. Columns contain storage unit names of storage units to set
            time series for. Default: None.
        generators_q : :pandas:`pandas.DataFrame<DataFrame>`
            Reactive power time series in MVA of generators. Index of the data frame is
            a datetime index. Columns contain generators names of generators to set
            time series for. Default: None.
        loads_q : :pandas:`pandas.DataFrame<DataFrame>`
            Reactive power time series in MVA of loads. Index of the data frame is
            a datetime index. Columns contain load names of loads to set
            time series for. Default: None.
        storage_units_q : :pandas:`pandas.DataFrame<DataFrame>`
            Reactive power time series in MVA of storage units. Index of the data frame
            is a datetime index. Columns contain storage unit names of storage units to
            set time series for. Default: None.

        Notes
        ------
        This function raises a warning in case a time index was not previously set.
        You can set the time index upon initialisation of the EDisGo object by
        providing the input parameter 'timeindex' or using the function
        :attr:`~.edisgo.EDisGo.set_timeindex`.
        Also make sure that the time steps for which time series are provided include
        the set time index.

        """
        # check if time index is already set, otherwise raise warning
        if self.timeseries.timeindex.empty:
            logger.warning(
                "When setting time series manually a time index is not automatically "
                "set but needs to be set by the user. You can set the time index "
                "upon initialisation of the EDisGo object by providing the input "
                "parameter 'timeindex' or using the function EDisGo.set_timeindex()."
            )
        self.timeseries.set_active_power_manual(
            self,
            ts_generators=generators_p,
            ts_loads=loads_p,
            ts_storage_units=storage_units_p,
        )
        self.timeseries.set_reactive_power_manual(
            self,
            ts_generators=generators_q,
            ts_loads=loads_q,
            ts_storage_units=storage_units_q,
        )

    def set_time_series_worst_case_analysis(
        self,
        cases=None,
        generators_names=None,
        loads_names=None,
        storage_units_names=None,
    ):
        """
        Sets demand and feed-in of all loads, generators and storage units for the
        specified worst cases.

        See :func:`~.network.timeseries.TimeSeries.set_worst_case` for more information.

        Parameters
        -----------
        cases : str or list(str)
            List with worst-cases to generate time series for. Can be
            'feed-in_case', 'load_case' or both. Defaults to None in which case both
            'feed-in_case' and 'load_case' are set up.
        generators_names : list(str)
            Defines for which generators to set worst case time series. If None,
            time series are set for all generators. Default: None.
        loads_names : list(str)
            Defines for which loads to set worst case time series. If None,
            time series are set for all loads. Default: None.
        storage_units_names : list(str)
            Defines for which storage units to set worst case time series. If None,
            time series are set for all storage units. Default: None.

        """
        if cases is None:
            cases = ["load_case", "feed-in_case"]
        if isinstance(cases, str):
            cases = [cases]

        self.timeseries.set_worst_case(
            self, cases, generators_names, loads_names, storage_units_names
        )

    def set_time_series_active_power_predefined(
        self,
        fluctuating_generators_ts=None,
        fluctuating_generators_names=None,
        dispatchable_generators_ts=None,
        dispatchable_generators_names=None,
        conventional_loads_ts=None,
        conventional_loads_names=None,
        charging_points_ts=None,
        charging_points_names=None,
    ):
        """
        Uses predefined feed-in or demand profiles.

        Predefined profiles comprise i.e. standard electric conventional load profiles
        for different sectors generated using the oemof
        `demandlib <https://github.com/oemof/demandlib/>`_ or feed-in time series of
        fluctuating solar and wind generators provided on the OpenEnergy DataBase for
        the weather year 2011.

        This function can also be used to provide your own profiles per technology or
        load sector.

        Parameters
        -----------
        fluctuating_generators_ts : str or :pandas:`pandas.DataFrame<DataFrame>`
            Defines which technology-specific (or technology and weather cell specific)
            time series to use to set active power time series of fluctuating
            generators. See parameter `ts_generators` in
            :func:`~.network.timeseries.TimeSeries.predefined_fluctuating_generators_by_technology`
            for more information. If None, no time series of fluctuating generators
            are set. Default: None.
        fluctuating_generators_names : list(str)
            Defines for which fluctuating generators to apply technology-specific time
            series. See parameter `generator_names` in
            :func:`~.network.timeseries.TimeSeries.predefined_dispatchable_generators_by_technology`
            for more information. Default: None.
        dispatchable_generators_ts : :pandas:`pandas.DataFrame<DataFrame>`
            Defines which technology-specific time series to use to set active power
            time series of dispatchable generators.
            See parameter `ts_generators` in
            :func:`~.network.timeseries.TimeSeries.predefined_dispatchable_generators_by_technology`
            for more information. If None, no time series of dispatchable generators
            are set. Default: None.
        dispatchable_generators_names : list(str)
            Defines for which dispatchable generators to apply technology-specific time
            series. See parameter `generator_names` in
            :func:`~.network.timeseries.TimeSeries.predefined_dispatchable_generators_by_technology`
            for more information. Default: None.
        conventional_loads_ts : :pandas:`pandas.DataFrame<DataFrame>`
            Defines which sector-specific time series to use to set active power
            time series of conventional loads.
            See parameter `ts_loads` in
            :func:`~.network.timeseries.TimeSeries.predefined_conventional_loads_by_sector`
            for more information. If None, no time series of conventional loads
            are set. Default: None.
        conventional_loads_names : list(str)
            Defines for which conventional loads to apply technology-specific time
            series. See parameter `load_names` in
            :func:`~.network.timeseries.TimeSeries.predefined_conventional_loads_by_sector`
            for more information. Default: None.
        charging_points_ts : :pandas:`pandas.DataFrame<DataFrame>`
            Defines which use-case-specific time series to use to set active power
            time series of charging points.
            See parameter `ts_loads` in
            :func:`~.network.timeseries.TimeSeries.predefined_charging_points_by_use_case`
            for more information. If None, no time series of charging points
            are set. Default: None.
        charging_points_names : list(str)
            Defines for which charging points to apply use-case-specific time
            series. See parameter `load_names` in
            :func:`~.network.timeseries.TimeSeries.predefined_charging_points_by_use_case`
            for more information. Default: None.

        Notes
        ------
        This function raises a warning in case a time index was not previously set.
        You can set the time index upon initialisation of the EDisGo object by
        providing the input parameter 'timeindex' or using the function
        :attr:`~.edisgo.EDisGo.set_timeindex`.
        Also make sure that the time steps for which time series are provided include
        the set time index.

        """
        if self.timeseries.timeindex.empty:
            logger.warning(
                "When setting time series using predefined profiles a time index is "
                "not automatically set but needs to be set by the user. In some cases "
                "not setting a time index prior to calling this function may lead "
                "to errors. You can set the time index upon initialisation of the "
                "EDisGo object by providing the input parameter 'timeindex' or using "
                "the function EDisGo.set_timeindex()."
            )
            return
        if fluctuating_generators_ts is not None:
            self.timeseries.predefined_fluctuating_generators_by_technology(
                self, fluctuating_generators_ts, fluctuating_generators_names
            )
        if dispatchable_generators_ts is not None:
            self.timeseries.predefined_dispatchable_generators_by_technology(
                self, dispatchable_generators_ts, dispatchable_generators_names
            )
        if conventional_loads_ts is not None:
            self.timeseries.predefined_conventional_loads_by_sector(
                self, conventional_loads_ts, conventional_loads_names
            )
        if charging_points_ts is not None:
            self.timeseries.predefined_charging_points_by_use_case(
                self, charging_points_ts, charging_points_names
            )

    def set_time_series_reactive_power_control(
        self,
        control="fixed_cosphi",
        generators_parametrisation="default",
        loads_parametrisation="default",
        storage_units_parametrisation="default",
    ):
        """
        Set reactive power time series of components.

        Parameters
        -----------
        control : str
            Type of reactive power control to apply. Currently the only option is
            'fixed_coshpi'. See :func:`~.network.timeseries.TimeSeries.fixed_cosphi`
            for further information.
        generators_parametrisation : str or :pandas:`pandas.DataFrame<dataframe>`
            See parameter `generators_parametrisation` in
            :func:`~.network.timeseries.TimeSeries.fixed_cosphi` for further
            information. Here, per default, the option 'default' is used.
        loads_parametrisation : str or :pandas:`pandas.DataFrame<dataframe>`
            See parameter `loads_parametrisation` in
            :func:`~.network.timeseries.TimeSeries.fixed_cosphi` for further
            information. Here, per default, the option 'default' is used.
        storage_units_parametrisation : str or :pandas:`pandas.DataFrame<dataframe>`
            See parameter `storage_units_parametrisation` in
            :func:`~.network.timeseries.TimeSeries.fixed_cosphi` for further
            information. Here, per default, the option 'default' is used.

        Notes
        ------
        Be careful to set parametrisation of other component types to None if you only
        want to set reactive power of certain components. See example below for further
        information.

        Examples
        --------
        To only set reactive power time series of one generator using default
        configurations you can do the following:

        >>> self.set_time_series_reactive_power_control(
        >>>     generators_parametrisation=pd.DataFrame(
        >>>        {
        >>>            "components": [["Generator_1"]],
        >>>            "mode": ["default"],
        >>>            "power_factor": ["default"],
        >>>        },
        >>>        index=[1],
        >>>     ),
        >>>     loads_parametrisation=None,
        >>>     storage_units_parametrisation=None
        >>> )

        In the example above, `loads_parametrisation` and
        `storage_units_parametrisation` need to be set to None, otherwise already
        existing time series would be overwritten.

        To only change configuration of one load and for all other components use
        default configurations you can do the following:

        >>> self.set_time_series_reactive_power_control(
        >>>     loads_parametrisation=pd.DataFrame(
        >>>        {
        >>>            "components": [["Load_1"],
        >>>                           self.topology.loads_df.index.drop(["Load_1"])],
        >>>            "mode": ["capacitive", "default"],
        >>>            "power_factor": [0.98, "default"],
        >>>        },
        >>>        index=[1, 2],
        >>>     )
        >>> )

        In the example above, `generators_parametrisation` and
        `storage_units_parametrisation` do not need to be set as default configurations
        are per default used for all generators and storage units anyways.

        """
        if control == "fixed_cosphi":
            self.timeseries.fixed_cosphi(
                self,
                generators_parametrisation=generators_parametrisation,
                loads_parametrisation=loads_parametrisation,
                storage_units_parametrisation=storage_units_parametrisation,
            )
        else:
            raise ValueError("'control' must be 'fixed_cosphi'.")

    def to_pypsa(
        self, mode=None, timesteps=None, check_edisgo_integrity=False, **kwargs
    ):
        """
        Convert grid to :pypsa:`PyPSA.Network<network>` representation.

        You can choose between translation of the MV and all underlying LV grids
        (mode=None (default)), the MV network only (mode='mv' or mode='mvlv') or a
        single LV network (mode='lv').

        Parameters
        -----------
        mode : str
            Determines network levels that are translated to
            :pypsa:`PyPSA.Network<network>`.
            Possible options are:

            * None

                MV and underlying LV networks are exported. This is the default.

            * 'mv'

                Only MV network is exported. MV/LV transformers are not exported in
                this mode. Loads, generators and storage units in underlying LV grids
                are connected to the respective MV/LV station's primary side. Per
                default, they are all connected separately, but you can also choose to
                aggregate them. See parameters `aggregate_loads`, `aggregate_generators`
                and `aggregate_storages` for more information.

            * 'mvlv'

                This mode works similar as mode 'mv', with the difference that MV/LV
                transformers are as well exported and LV components connected to the
                respective MV/LV station's secondary side. Per default, all components
                are connected separately, but you can also choose to aggregate them.
                See parameters `aggregate_loads`, `aggregate_generators`
                and `aggregate_storages` for more information.

            * 'lv'

                Single LV network topology including the MV/LV transformer is exported.
                The LV grid to export is specified through the parameter `lv_grid_name`.
                The slack is positioned at the secondary side of the MV/LV station.

        timesteps : :pandas:`pandas.DatetimeIndex<DatetimeIndex>` or \
            :pandas:`pandas.Timestamp<Timestamp>`
            Specifies which time steps to export to pypsa representation to e.g.
            later on use in power flow analysis. It defaults to None in which case
            all time steps in :attr:`~.network.timeseries.TimeSeries.timeindex`
            are used.
            Default: None.
        check_edisgo_integrity : bool
            Check integrity of edisgo object before translating to pypsa. This option is
            meant to help the identification of possible sources of errors if the power
            flow calculations fail. See :attr:`~.edisgo.EDisGo.check_integrity` for
            more information.

        Other Parameters
        -------------------
        use_seed : bool
            Use a seed for the initial guess for the Newton-Raphson algorithm.
            Only available when MV level is included in the power flow analysis.
            If True, uses voltage magnitude results of previous power flow
            analyses as initial guess in case of PQ buses. PV buses currently do
            not occur and are therefore currently not supported.
            Default: False.
        lv_grid_name : str
            String representative of LV grid to export in case mode is 'lv'.
        aggregate_loads : str
            Mode for load aggregation in LV grids in case mode is 'mv' or 'mvlv'.
            Can be 'sectoral' aggregating the loads sector-wise, 'all' aggregating all
            loads into one or None, not aggregating loads but appending them to the
            station one by one. Default: None.
        aggregate_generators : str
            Mode for generator aggregation in LV grids in case mode is 'mv' or 'mvlv'.
            Can be 'type' aggregating generators per generator type, 'curtailable'
            aggregating 'solar' and 'wind' generators into one and all other generators
            into another one, or None, where no aggregation is undertaken
            and generators are added to the station one by one. Default: None.
        aggregate_storages : str
            Mode for storage unit aggregation in LV grids in case mode is 'mv' or
            'mvlv'. Can be 'all' where all storage units in an LV grid are aggregated to
            one storage unit or None, in which case no aggregation is conducted and
            storage units are added to the station. Default: None.

        Returns
        -------
        :pypsa:`PyPSA.Network<network>`
            :pypsa:`PyPSA.Network<network>` representation.

        """
        # possibly execute consistency check
        if check_edisgo_integrity or logger.level == logging.DEBUG:
            self.check_integrity()
        return pypsa_io.to_pypsa(self, mode, timesteps, **kwargs)

    def to_graph(self):
        """
        Returns networkx graph representation of the grid.

        Returns
        -------
        :networkx:`networkx.Graph<network.Graph>`
            Graph representation of the grid as networkx Ordered Graph,
            where lines are represented by edges in the graph, and buses and
            transformers are represented by nodes.

        """

        return self.topology.to_graph()

    def import_generators(self, generator_scenario=None, **kwargs):
        """
        Gets generator park for specified scenario and integrates them into
        the grid.

        Currently, the only supported data source is scenario data generated
        in the research project
        `open_eGo <https://openegoproject.wordpress.com/>`_. You can choose
        between two scenarios: 'nep2035' and 'ego100'. You can get more
        information on the scenarios in the
        `final report <https://www.uni-flensburg.de/fileadmin/content/\
        abteilungen/industrial/dokumente/downloads/veroeffentlichungen/\
        forschungsergebnisse/20190426endbericht-openego-fkz0325881-final\
        .pdf>`_.

        The generator data is retrieved from the
        `open energy platform <https://openenergy-platform.org/>`_
        from tables for
        `conventional power plants <https://openenergy-platform.org/dataedit/\
        view/supply/ego_dp_conv_powerplant>`_ and
        `renewable power plants <https://openenergy-platform.org/dataedit/\
        view/supply/ego_dp_res_powerplant>`_.

        When the generator data is retrieved, the following steps are
        conducted:

            * Step 1: Update capacity of existing generators if `
              update_existing` is True, which it is by default.
            * Step 2: Remove decommissioned generators if
              `remove_decommissioned` is True, which it is by default.
            * Step 3: Integrate new MV generators.
            * Step 4: Integrate new LV generators.

        For more information on how generators are integrated, see
        :attr:`~.network.topology.Topology.connect_to_mv` and
        :attr:`~.network.topology.Topology.connect_to_lv`.

        After the generator park is changed there may be grid issues due to the
        additional in-feed. These are not solved automatically. If you want to
        have a stable grid without grid issues you can invoke the automatic
        grid expansion through the function :attr:`~.EDisGo.reinforce`.

        Parameters
        ----------
        generator_scenario : str
            Scenario for which to retrieve generator data. Possible options
            are 'nep2035' and 'ego100'.

        Other Parameters
        ----------------
        kwargs :
            See :func:`edisgo.io.generators_import.oedb`.

        """
        import_generators_oedb(
            edisgo_object=self, generator_scenario=generator_scenario, **kwargs
        )

    def analyze(self, mode=None, timesteps=None, raise_not_converged=True, **kwargs):
        """
        Conducts a static, non-linear power flow analysis.

        Conducts a static, non-linear power flow analysis using
        `PyPSA <https://pypsa.readthedocs.io/en/latest/power_flow.html#\
        full-non-linear-power-flow>`_
        and writes results (active, reactive and apparent power as well as
        current on lines and voltages at buses) to :class:`~.network.results.Results`
        (e.g. :attr:`~.network.results.Results.v_res` for voltages).

        Parameters
        ----------
        mode : str or None
            Allows to toggle between power flow analysis for the whole network or just
            the MV or one LV grid. Possible options are:

            * None (default)

                Power flow analysis is conducted for the whole network including MV grid
                and underlying LV grids.

            * 'mv'

                Power flow analysis is conducted for the MV level only. LV loads,
                generators and storage units are aggregated at the respective MV/LV
                stations' primary side. Per default, they are all connected separately,
                but you can also choose to aggregate them. See parameters
                `aggregate_loads`, `aggregate_generators` and `aggregate_storages`
                in :attr:`~.edisgo.EDisGo.to_pypsa` for more information.

            * 'mvlv'

                Power flow analysis is conducted for the MV level only. In contrast to
                mode 'mv' LV loads, generators and storage units are in this case
                aggregated at the respective MV/LV stations' secondary side. Per
                default, they are all connected separately, but you can also choose to
                aggregate them. See parameters `aggregate_loads`, `aggregate_generators`
                and `aggregate_storages` in :attr:`~.edisgo.EDisGo.to_pypsa` for more
                information.

            * 'lv'

                Power flow analysis is conducted for one LV grid only. Name of the LV
                grid to conduct power flow analysis for needs to be provided through
                keyword argument 'lv_grid_name' as string.
                The slack is positioned at the secondary side of the MV/LV station.

        timesteps : :pandas:`pandas.DatetimeIndex<DatetimeIndex>` or \
            :pandas:`pandas.Timestamp<Timestamp>`
            Timesteps specifies for which time steps to conduct the power flow
            analysis. It defaults to None in which case all time steps in
            :attr:`~.network.timeseries.TimeSeries.timeindex` are used.
        raise_not_converged : bool
            If True, an error is raised in case power flow analysis did not converge
            for all time steps.
            Default: True.

        Other Parameters
        -----------------
        kwargs : dict
            Possible other parameters comprise all other parameters that can be set in
            :func:`edisgo.io.pypsa_io.to_pypsa`.

        Returns
        --------
        :pandas:`pandas.DatetimeIndex<DatetimeIndex>`
            Returns the time steps for which power flow analysis did not converge.

        """
        if timesteps is None:
            timesteps = self.timeseries.timeindex
        # check if timesteps is array-like, otherwise convert to list
        if not hasattr(timesteps, "__len__"):
            timesteps = [timesteps]

        pypsa_network = self.to_pypsa(mode=mode, timesteps=timesteps, **kwargs)

        # run power flow analysis
        pf_results = pypsa_network.pf(timesteps, use_seed=kwargs.get("use_seed", False))

        # get converged and not converged time steps
        timesteps_converged = pf_results["converged"][
            pf_results["converged"]["0"]
        ].index
        timesteps_not_converged = pf_results["converged"][
            ~pf_results["converged"]["0"]
        ].index

        if raise_not_converged and len(timesteps_not_converged) > 0:
            raise ValueError(
                "Power flow analysis did not converge for the "
                "following {} time steps: {}.".format(
                    len(timesteps_not_converged), timesteps_not_converged
                )
            )
        elif len(timesteps_not_converged) > 0:
            logger.warning(
                "Power flow analysis did not converge for the "
                "following {} time steps: {}.".format(
                    len(timesteps_not_converged), timesteps_not_converged
                )
<<<<<<< HEAD
=======
            )

        # handle converged time steps
        pypsa_io.process_pfa_results(self, pypsa_network, timesteps_converged)

        return timesteps_not_converged

    def reinforce(
        self,
        timesteps_pfa: str | pd.DatetimeIndex | pd.Timestamp | None = None,
        copy_grid: bool = False,
        max_while_iterations: int = 20,
        combined_analysis: bool = False,
        mode: str | None = None,
        **kwargs,
    ) -> Results:
        """
        Reinforces the network and calculates network expansion costs.

        If the :attr:`edisgo.network.timeseries.TimeSeries.is_worst_case` is
        True input for `timesteps_pfa` and `mode` are overwritten and therefore
        ignored.

        See :func:`edisgo.flex_opt.reinforce_grid.reinforce_grid` for more
        information on input parameters and methodology.

        Other Parameters
        -----------------
        is_worst_case : bool
            Is used to overwrite the return value from
            :attr:`edisgo.network.timeseries.TimeSeries.is_worst_case`. If True
            reinforcement is calculated for worst-case MV and LV cases separately.

        """
        if kwargs.get("is_worst_case", self.timeseries.is_worst_case):

            logger.info(
                "Running reinforcement in worst-case mode by differentiating between mv"
                " and lv load and feed-in cases."
            )

            timeindex_worst_cases = self.timeseries.timeindex_worst_cases
            timesteps_pfa = pd.DatetimeIndex(
                timeindex_worst_cases.loc[
                    timeindex_worst_cases.index.str.contains("mv")
                ]
            )
            mode = "mv"

            reinforce_grid(
                self,
                max_while_iterations=max_while_iterations,
                copy_grid=copy_grid,
                timesteps_pfa=timesteps_pfa,
                combined_analysis=combined_analysis,
                mode=mode,
            )

            timesteps_pfa = pd.DatetimeIndex(
                timeindex_worst_cases.loc[
                    timeindex_worst_cases.index.str.contains("lv")
                ]
            )
            mode = "lv"

        results = reinforce_grid(
            self,
            max_while_iterations=max_while_iterations,
            copy_grid=copy_grid,
            timesteps_pfa=timesteps_pfa,
            combined_analysis=combined_analysis,
            mode=mode,
        )

        # add measure to Results object
        if not copy_grid:
            self.results.measures = "grid_expansion"

        return results

    def perform_mp_opf(self, timesteps, storage_series=None, **kwargs):
        """
        Run optimal power flow with julia.

        Parameters
        -----------
        timesteps : list
            List of timesteps to perform OPF for.
        kwargs :
            See :func:`~.opf.run_mp_opf.run_mp_opf` for further
            information.

        Returns
        --------
        str
            Status of optimization.

        """
        if storage_series is None:
            storage_series = []
        return run_mp_opf(self, timesteps, storage_series=storage_series, **kwargs)

    def add_component(
        self,
        comp_type,
        ts_active_power=None,
        ts_reactive_power=None,
        **kwargs,
    ):
        """
        Adds single component to network.

        Components can be lines or buses as well as generators, loads, or storage units.
        If add_ts is set to True, time series of elements are set as well. Currently,
        time series need to be provided.

        Parameters
        ----------
        comp_type : str
            Type of added component. Can be 'bus', 'line', 'load', 'generator', or
            'storage_unit'.
        ts_active_power : :pandas:`pandas.Series<series>` or None
            Active power time series of added component.
            Index of the series must contain all time steps in
            :attr:`~.network.timeseries.TimeSeries.timeindex`.
            Values are active power per time step in MW.
            Defaults to None in which case no time series is set.
        ts_reactive_power : :pandas:`pandas.Series<series>` or str or None
            Possible options are:

            * :pandas:`pandas.Series<series>`

                Reactive power time series of added component. Index of the series must
                contain all time steps in
                :attr:`~.network.timeseries.TimeSeries.timeindex`. Values are reactive
                power per time step in MVA.

            * "default"

                Reactive power time series is determined based on assumptions on fixed
                power factor of the component. To this end, the power factors set in the
                config section `reactive_power_factor` and the power factor mode,
                defining whether components behave inductive or capacitive, given in the
                config section `reactive_power_mode`, are used.
                This option requires you to provide an active power time series. In case
                it was not provided, reactive power cannot be set and a warning is
                raised.

            * None

                No reactive power time series is set.

            Default: None
        **kwargs: dict
            Attributes of added component. See respective functions for required
            entries.

            * 'bus' : :attr:`~.network.topology.Topology.add_bus`

            * 'line' : :attr:`~.network.topology.Topology.add_line`

            * 'load' : :attr:`~.network.topology.Topology.add_load`

            * 'generator' : :attr:`~.network.topology.Topology.add_generator`

            * 'storage_unit' : :attr:`~.network.topology.Topology.add_storage_unit`

        """
        # ToDo: Add option to add transformer.
        # Todo: change into add_components to allow adding of several components
        #    at a time, change topology.add_load etc. to add_loads, where
        #    lists of parameters can be inserted

        def _get_q_default_df(comp_name):
            return pd.DataFrame(
                {
                    "components": [[comp_name]],
                    "mode": ["default"],
                    "power_factor": ["default"],
                },
                index=["comp"],
            )

        def _set_timeseries():
            if ts_active_power is not None:
                self.set_time_series_manual(
                    **{f"{comp_type}s_p": pd.DataFrame({comp_name: ts_active_power})}
                )
            if ts_reactive_power is not None:
                if isinstance(ts_reactive_power, pd.Series):
                    self.set_time_series_manual(
                        **{
                            f"{comp_type}s_q": pd.DataFrame(
                                {comp_name: ts_reactive_power}
                            )
                        }
                    )
                elif ts_reactive_power == "default":
                    if ts_active_power is None:
                        logging.warning(
                            f"Default reactive power time series of {comp_name} cannot "
                            "be set as active power time series was not provided."
                        )
                    else:
                        other_comps = [
                            _
                            for _ in ["generator", "load", "storage_unit"]
                            if _ != comp_type
                        ]
                        parameter_dict = {
                            f"{t}s_parametrisation": None for t in other_comps
                        }
                        parameter_dict.update(
                            {
                                f"{comp_type}s_parametrisation": _get_q_default_df(
                                    comp_name
                                )
                            }
                        )
                        self.set_time_series_reactive_power_control(**parameter_dict)

        if comp_type == "bus":
            comp_name = self.topology.add_bus(**kwargs)

        elif comp_type == "line":
            comp_name = self.topology.add_line(**kwargs)

        elif comp_type == "generator":
            comp_name = self.topology.add_generator(**kwargs)
            _set_timeseries()

        elif comp_type == "storage_unit":
            comp_name = self.topology.add_storage_unit(**kwargs)
            _set_timeseries()

        elif comp_type == "load":
            comp_name = self.topology.add_load(**kwargs)
            _set_timeseries()

        else:
            raise ValueError(
                "Invalid input for parameter 'comp_type'. Must either be "
                "'line', 'bus', 'generator', 'load' or 'storage_unit'."
>>>>>>> 92324965
            )
        return comp_name

    def integrate_component_based_on_geolocation(
        self,
        comp_type,
        geolocation,
        voltage_level=None,
        add_ts=True,
        ts_active_power=None,
        ts_reactive_power=None,
        **kwargs,
    ):
        """
        Adds single component to topology based on geolocation.

        Currently components can be generators or charging points.

        Parameters
        ----------
        comp_type : str
            Type of added component. Can be 'generator' or 'charging_point'.
        geolocation : :shapely:`shapely.Point<Point>` or tuple
            Geolocation of the new component. In case of tuple, the geolocation
            must be given in the form (longitude, latitude).
        voltage_level : int, optional
            Specifies the voltage level the new component is integrated in.
            Possible options are 4 (MV busbar), 5 (MV grid), 6 (LV busbar) or
            7 (LV grid). If no voltage level is provided the voltage level
            is determined based on the nominal power `p_nom` (given as kwarg)
            as follows:

            * voltage level 4 (MV busbar): nominal power between 4.5 MW and
              17.5 MW
            * voltage level 5 (MV grid) : nominal power between 0.3 MW and
              4.5 MW
            * voltage level 6 (LV busbar): nominal power between 0.1 MW and
              0.3 MW
            * voltage level 7 (LV grid): nominal power below 0.1 MW

        add_ts : bool, optional
            Indicator if time series for component are added as well.
            Default: True.
        ts_active_power : :pandas:`pandas.Series<Series>`, optional
            Active power time series of added component. Index of the series
            must contain all time steps in
            :attr:`~.network.timeseries.TimeSeries.timeindex`.
            Values are active power per time step in MW. If you want
            to add time series (if `add_ts` is True), you must provide a
            time series. It is not automatically retrieved.
        ts_reactive_power : :pandas:`pandas.Series<Series>`, optional
            Reactive power time series of added component. Index of the series
            must contain all time steps in
            :attr:`~.network.timeseries.TimeSeries.timeindex`.
            Values are reactive power per time step in MVA. If you
            want to add time series (if `add_ts` is True), you must provide a
            time series. It is not automatically retrieved.

        Other Parameters
        ------------------
        kwargs :
            Attributes of added component.
            See :attr:`~.network.topology.Topology.add_generator` respectively
            :attr:`~.network.topology.Topology.add_charging_point` methods
            for more information on required and optional parameters of
            generators and charging points.

        """
        supported_voltage_levels = {4, 5, 6, 7}
        p_nom = kwargs.get("p_nom", None)
        p_set = kwargs.get("p_set", None)

        p = p_nom if p_set is None else p_set

        kwargs["p"] = p

        if voltage_level not in supported_voltage_levels:
            if p is None:
                raise ValueError(
                    "Neither appropriate voltage level nor nominal power "
                    "were supplied."
                )
            # Determine voltage level manually from nominal power
            if 4.5 < p <= 17.5:
                voltage_level = 4
            elif 0.3 < p <= 4.5:
                voltage_level = 5
            elif 0.1 < p <= 0.3:
                voltage_level = 6
            elif 0 < p <= 0.1:
                voltage_level = 7
            else:
                raise ValueError("Unsupported voltage level")

        # check if geolocation is given as shapely Point, otherwise transform
        # to shapely Point
        if type(geolocation) is not Point:
            geolocation = Point(geolocation)

        # Connect in MV
        if voltage_level in [4, 5]:
            kwargs["voltage_level"] = voltage_level
            kwargs["geom"] = geolocation
            comp_name = self.topology.connect_to_mv(self, kwargs, comp_type)

        # Connect in LV
        else:
            substations = self.topology.buses_df.loc[
                self.topology.transformers_df.bus1.unique()
            ]
            nearest_substation, _ = find_nearest_bus(geolocation, substations)
            kwargs["mvlv_subst_id"] = int(nearest_substation.split("_")[-2])
            kwargs["geom"] = geolocation
            kwargs["voltage_level"] = voltage_level
            comp_name = self.topology.connect_to_lv(self, kwargs, comp_type)

        if add_ts:
            if comp_type == "generator":
                self.set_time_series_manual(
                    generators_p=pd.DataFrame({comp_name: ts_active_power}),
                    generators_q=pd.DataFrame({comp_name: ts_reactive_power}),
                )
            else:
                self.set_time_series_manual(
                    loads_p=pd.DataFrame({comp_name: ts_active_power}),
                    loads_q=pd.DataFrame({comp_name: ts_reactive_power}),
                )

        return comp_name

<<<<<<< HEAD
        # handle converged time steps
        pypsa_io.process_pfa_results(self, pypsa_network, timesteps_converged)

        return timesteps_not_converged

    def reinforce(
        self,
        timesteps_pfa: str | pd.DatetimeIndex | pd.Timestamp | None = None,
        copy_grid: bool = False,
        max_while_iterations: int = 20,
        combined_analysis: bool = False,
        mode: str | None = None,
        **kwargs,
    ) -> Results:
=======
    def remove_component(self, comp_type, comp_name, drop_ts=True):
>>>>>>> 92324965
        """
        Removes single component from network.

<<<<<<< HEAD
        If the :attr:`edisgo.network.timeseries.TimeSeries.is_worst_case` is
        True input for `timesteps_pfa` and `mode` are overwritten and therefore
        ignored.

        See :func:`edisgo.flex_opt.reinforce_grid.reinforce_grid` for more
        information on input parameters and methodology.

        Other Parameters
        -----------------
        is_worst_case : bool
            Is used to overwrite the return value from
            :attr:`edisgo.network.timeseries.TimeSeries.is_worst_case`. If True
            reinforcement is calculated for worst-case MV and LV cases separately.

        """
        if kwargs.get("is_worst_case", self.timeseries.is_worst_case):

            logger.info(
                "Running reinforcement in worst-case mode by differentiating between mv"
                " and lv load and feed-in cases."
            )

            timeindex_worst_cases = self.timeseries.timeindex_worst_cases
            timesteps_pfa = pd.DatetimeIndex(
                timeindex_worst_cases.loc[
                    timeindex_worst_cases.index.str.contains("mv")
                ]
            )
            mode = "mv"

            reinforce_grid(
                self,
                max_while_iterations=max_while_iterations,
                copy_grid=copy_grid,
                timesteps_pfa=timesteps_pfa,
                combined_analysis=combined_analysis,
                mode=mode,
            )

            timesteps_pfa = pd.DatetimeIndex(
                timeindex_worst_cases.loc[
                    timeindex_worst_cases.index.str.contains("lv")
                ]
            )
            mode = "lv"

        results = reinforce_grid(
            self,
            max_while_iterations=max_while_iterations,
            copy_grid=copy_grid,
            timesteps_pfa=timesteps_pfa,
            combined_analysis=combined_analysis,
            mode=mode,
        )

        # add measure to Results object
        if not copy_grid:
            self.results.measures = "grid_expansion"
=======
        Components can be lines or buses as well as generators, loads, or storage units.
        If drop_ts is set to True, time series of elements are deleted as well.

        Parameters
        ----------
        comp_type : str
            Type of removed component.  Can be 'bus', 'line', 'load', 'generator', or
            'storage_unit'.
        comp_name : str
            Name of component to be removed.
        drop_ts : bool
            Indicator if time series for component are removed as well. Defaults
            to True.

        """
        # Todo: change into remove_components, when add_component is changed into
        #    add_components, to allow removal of several components at a time

        if comp_type == "bus":
            self.topology.remove_bus(comp_name)
>>>>>>> 92324965

        elif comp_type == "line":
            self.topology.remove_line(comp_name)

<<<<<<< HEAD
    def perform_mp_opf(self, timesteps, storage_series=None, **kwargs):
        """
        Run optimal power flow with julia.
=======
        elif comp_type == "load":
            self.topology.remove_load(comp_name)
            if drop_ts:
                for ts in ["active_power", "reactive_power"]:
                    timeseries.drop_component_time_series(
                        obj=self.timeseries, df_name=f"loads_{ts}", comp_names=comp_name
                    )
>>>>>>> 92324965

        elif comp_type == "generator":
            self.topology.remove_generator(comp_name)
            if drop_ts:
                for ts in ["active_power", "reactive_power"]:
                    timeseries.drop_component_time_series(
                        obj=self.timeseries,
                        df_name=f"generators_{ts}",
                        comp_names=comp_name,
                    )

        elif comp_type == "storage_unit":
            self.topology.remove_storage_unit(comp_name)
            if drop_ts:
                for ts in ["active_power", "reactive_power"]:
                    timeseries.drop_component_time_series(
                        obj=self.timeseries,
                        df_name=f"storage_units_{ts}",
                        comp_names=comp_name,
                    )

<<<<<<< HEAD
        """
        if storage_series is None:
            storage_series = []
        return run_mp_opf(self, timesteps, storage_series=storage_series, **kwargs)

    def add_component(
        self,
        comp_type,
        ts_active_power=None,
        ts_reactive_power=None,
        **kwargs,
    ):
        """
        Adds single component to network.

        Components can be lines or buses as well as generators, loads, or storage units.
        If add_ts is set to True, time series of elements are set as well. Currently,
        time series need to be provided.

        Parameters
        ----------
        comp_type : str
            Type of added component. Can be 'bus', 'line', 'load', 'generator', or
            'storage_unit'.
        ts_active_power : :pandas:`pandas.Series<series>` or None
            Active power time series of added component.
            Index of the series must contain all time steps in
            :attr:`~.network.timeseries.TimeSeries.timeindex`.
            Values are active power per time step in MW.
            Defaults to None in which case no time series is set.
        ts_reactive_power : :pandas:`pandas.Series<series>` or str or None
            Possible options are:

            * :pandas:`pandas.Series<series>`

                Reactive power time series of added component. Index of the series must
                contain all time steps in
                :attr:`~.network.timeseries.TimeSeries.timeindex`. Values are reactive
                power per time step in MVA.

            * "default"

                Reactive power time series is determined based on assumptions on fixed
                power factor of the component. To this end, the power factors set in the
                config section `reactive_power_factor` and the power factor mode,
                defining whether components behave inductive or capacitive, given in the
                config section `reactive_power_mode`, are used.
                This option requires you to provide an active power time series. In case
                it was not provided, reactive power cannot be set and a warning is
                raised.

            * None

                No reactive power time series is set.

            Default: None
        **kwargs: dict
            Attributes of added component. See respective functions for required
            entries.

            * 'bus' : :attr:`~.network.topology.Topology.add_bus`

            * 'line' : :attr:`~.network.topology.Topology.add_line`

            * 'load' : :attr:`~.network.topology.Topology.add_load`

            * 'generator' : :attr:`~.network.topology.Topology.add_generator`

            * 'storage_unit' : :attr:`~.network.topology.Topology.add_storage_unit`

        """
        # ToDo: Add option to add transformer.
        # Todo: change into add_components to allow adding of several components
        #    at a time, change topology.add_load etc. to add_loads, where
        #    lists of parameters can be inserted

        def _get_q_default_df(comp_name):
            return pd.DataFrame(
                {
                    "components": [[comp_name]],
                    "mode": ["default"],
                    "power_factor": ["default"],
                },
                index=["comp"],
            )

        def _set_timeseries():
            if ts_active_power is not None:
                self.set_time_series_manual(
                    **{f"{comp_type}s_p": pd.DataFrame({comp_name: ts_active_power})}
                )
            if ts_reactive_power is not None:
                if isinstance(ts_reactive_power, pd.Series):
                    self.set_time_series_manual(
                        **{
                            f"{comp_type}s_q": pd.DataFrame(
                                {comp_name: ts_reactive_power}
                            )
                        }
                    )
                elif ts_reactive_power == "default":
                    if ts_active_power is None:
                        logging.warning(
                            f"Default reactive power time series of {comp_name} cannot "
                            "be set as active power time series was not provided."
                        )
                    else:
                        other_comps = [
                            _
                            for _ in ["generator", "load", "storage_unit"]
                            if _ != comp_type
                        ]
                        parameter_dict = {
                            f"{t}s_parametrisation": None for t in other_comps
                        }
                        parameter_dict.update(
                            {
                                f"{comp_type}s_parametrisation": _get_q_default_df(
                                    comp_name
                                )
                            }
                        )
                        self.set_time_series_reactive_power_control(**parameter_dict)

        if comp_type == "bus":
            comp_name = self.topology.add_bus(**kwargs)

        elif comp_type == "line":
            comp_name = self.topology.add_line(**kwargs)

        elif comp_type == "generator":
            comp_name = self.topology.add_generator(**kwargs)
            _set_timeseries()

        elif comp_type == "storage_unit":
            comp_name = self.topology.add_storage_unit(**kwargs)
            _set_timeseries()

        elif comp_type == "load":
            comp_name = self.topology.add_load(**kwargs)
            _set_timeseries()

        else:
            raise ValueError(
                "Invalid input for parameter 'comp_type'. Must either be "
                "'line', 'bus', 'generator', 'load' or 'storage_unit'."
            )
        return comp_name

    def integrate_component_based_on_geolocation(
        self,
        comp_type,
        geolocation,
        voltage_level=None,
        add_ts=True,
        ts_active_power=None,
        ts_reactive_power=None,
        **kwargs,
    ):
        """
        Adds single component to topology based on geolocation.

        Currently components can be generators or charging points.

        Parameters
        ----------
        comp_type : str
            Type of added component. Can be 'generator' or 'charging_point'.
        geolocation : :shapely:`shapely.Point<Point>` or tuple
            Geolocation of the new component. In case of tuple, the geolocation
            must be given in the form (longitude, latitude).
        voltage_level : int, optional
            Specifies the voltage level the new component is integrated in.
            Possible options are 4 (MV busbar), 5 (MV grid), 6 (LV busbar) or
            7 (LV grid). If no voltage level is provided the voltage level
            is determined based on the nominal power `p_nom` (given as kwarg)
            as follows:

            * voltage level 4 (MV busbar): nominal power between 4.5 MW and
              17.5 MW
            * voltage level 5 (MV grid) : nominal power between 0.3 MW and
              4.5 MW
            * voltage level 6 (LV busbar): nominal power between 0.1 MW and
              0.3 MW
            * voltage level 7 (LV grid): nominal power below 0.1 MW

        add_ts : bool, optional
            Indicator if time series for component are added as well.
            Default: True.
        ts_active_power : :pandas:`pandas.Series<Series>`, optional
            Active power time series of added component. Index of the series
            must contain all time steps in
            :attr:`~.network.timeseries.TimeSeries.timeindex`.
            Values are active power per time step in MW. If you want
            to add time series (if `add_ts` is True), you must provide a
            time series. It is not automatically retrieved.
        ts_reactive_power : :pandas:`pandas.Series<Series>`, optional
            Reactive power time series of added component. Index of the series
            must contain all time steps in
            :attr:`~.network.timeseries.TimeSeries.timeindex`.
            Values are reactive power per time step in MVA. If you
            want to add time series (if `add_ts` is True), you must provide a
            time series. It is not automatically retrieved.

        Other Parameters
        ------------------
        kwargs :
            Attributes of added component.
            See :attr:`~.network.topology.Topology.add_generator` respectively
            :attr:`~.network.topology.Topology.add_charging_point` methods
            for more information on required and optional parameters of
            generators and charging points.

        """
        supported_voltage_levels = {4, 5, 6, 7}
        p_nom = kwargs.get("p_nom", None)
        p_set = kwargs.get("p_set", None)

        p = p_nom if p_set is None else p_set

        kwargs["p"] = p

        if voltage_level not in supported_voltage_levels:
            if p is None:
                raise ValueError(
                    "Neither appropriate voltage level nor nominal power "
                    "were supplied."
                )
            # Determine voltage level manually from nominal power
            if 4.5 < p <= 17.5:
                voltage_level = 4
            elif 0.3 < p <= 4.5:
                voltage_level = 5
            elif 0.1 < p <= 0.3:
                voltage_level = 6
            elif 0 < p <= 0.1:
                voltage_level = 7
            else:
                raise ValueError("Unsupported voltage level")

        # check if geolocation is given as shapely Point, otherwise transform
        # to shapely Point
        if type(geolocation) is not Point:
            geolocation = Point(geolocation)

        # Connect in MV
        if voltage_level in [4, 5]:
            kwargs["voltage_level"] = voltage_level
            kwargs["geom"] = geolocation
            comp_name = self.topology.connect_to_mv(self, kwargs, comp_type)

        # Connect in LV
        else:
            substations = self.topology.buses_df.loc[
                self.topology.transformers_df.bus1.unique()
            ]
            nearest_substation, _ = find_nearest_bus(geolocation, substations)
            kwargs["mvlv_subst_id"] = int(nearest_substation.split("_")[-2])
            kwargs["geom"] = geolocation
            kwargs["voltage_level"] = voltage_level
            comp_name = self.topology.connect_to_lv(self, kwargs, comp_type)

        if add_ts:
            if comp_type == "generator":
                self.set_time_series_manual(
                    generators_p=pd.DataFrame({comp_name: ts_active_power}),
                    generators_q=pd.DataFrame({comp_name: ts_reactive_power}),
                )
            else:
                self.set_time_series_manual(
                    loads_p=pd.DataFrame({comp_name: ts_active_power}),
                    loads_q=pd.DataFrame({comp_name: ts_reactive_power}),
                )

        return comp_name

    def remove_component(self, comp_type, comp_name, drop_ts=True):
        """
        Removes single component from network.

        Components can be lines or buses as well as generators, loads, or storage units.
        If drop_ts is set to True, time series of elements are deleted as well.

        Parameters
        ----------
        comp_type : str
            Type of removed component.  Can be 'bus', 'line', 'load', 'generator', or
            'storage_unit'.
        comp_name : str
            Name of component to be removed.
        drop_ts : bool
            Indicator if time series for component are removed as well. Defaults
            to True.

        """
        # Todo: change into remove_components, when add_component is changed into
        #    add_components, to allow removal of several components at a time

        if comp_type == "bus":
            self.topology.remove_bus(comp_name)

        elif comp_type == "line":
            self.topology.remove_line(comp_name)

        elif comp_type == "load":
            self.topology.remove_load(comp_name)
            if drop_ts:
                for ts in ["active_power", "reactive_power"]:
                    timeseries.drop_component_time_series(
                        obj=self.timeseries, df_name=f"loads_{ts}", comp_names=comp_name
                    )

        elif comp_type == "generator":
            self.topology.remove_generator(comp_name)
            if drop_ts:
                for ts in ["active_power", "reactive_power"]:
                    timeseries.drop_component_time_series(
                        obj=self.timeseries,
                        df_name=f"generators_{ts}",
                        comp_names=comp_name,
                    )

        elif comp_type == "storage_unit":
            self.topology.remove_storage_unit(comp_name)
            if drop_ts:
                for ts in ["active_power", "reactive_power"]:
                    timeseries.drop_component_time_series(
                        obj=self.timeseries,
                        df_name=f"storage_units_{ts}",
                        comp_names=comp_name,
                    )

        else:
            raise ValueError("Component type is not correct.")

    def aggregate_components(
        self,
        aggregate_generators_by_cols=None,
        aggregate_loads_by_cols=None,
    ):
        """
        Aggregates generators and loads at the same bus.

        By default all generators respectively loads at the same bus are aggregated.
        You can specify further columns to consider in the aggregation, such as the
        generator type or the load sector. Make sure to always include the bus in the
        list of columns to aggregate by, as otherwise the topology would change.

        Be aware that by aggregating components you loose some information
        e.g. on load sector or charging point use case.

        Parameters
        -----------
        aggregate_generators_by_cols : list(str) or None
            List of columns to aggregate generators at the same bus by. Valid
            columns are all columns in
            :attr:`~.network.topology.Topology.generators_df`. If an empty list is
            given, generators are not aggregated. Defaults to None, in
            which case all generators at the same bus are aggregated.
        aggregate_loads_by_cols : list(str)
            List of columns to aggregate loads at the same bus by. Valid
            columns are all columns in
            :attr:`~.network.topology.Topology.loads_df`. If an empty list is
            given, generators are not aggregated. Defaults to None, in
            which case all loads at the same bus are aggregated.

        """

        def _aggregate_time_series(attribute, groups, naming):
            return pd.concat(
                [
                    pd.DataFrame(
                        {
                            naming.format("_".join(k))
                            if isinstance(k, tuple)
                            else naming.format(k): getattr(self.timeseries, attribute)
                            .loc[:, v]
                            .sum(axis=1)
                        }
                    )
                    for k, v in groups.items()
                ],
                axis=1,
            )

        if aggregate_generators_by_cols is None:
            aggregate_generators_by_cols = ["bus"]
        if aggregate_loads_by_cols is None:
            aggregate_loads_by_cols = ["bus"]

        # aggregate generators
        if (
            len(aggregate_generators_by_cols) > 0
            and not self.topology.generators_df.empty
        ):

            gens_groupby = self.topology.generators_df.groupby(
                aggregate_generators_by_cols
            )
            naming = "Generators_{}"

            # set up new generators_df
            gens_df_grouped = gens_groupby.sum().reset_index()
            gens_df_grouped["name"] = gens_df_grouped.apply(
                lambda _: naming.format("_".join(_.loc[aggregate_generators_by_cols])),
                axis=1,
            )
            gens_df_grouped["control"] = "PQ"
            if "weather_cell_id" in gens_df_grouped.columns:
                gens_df_grouped.drop(columns=["weather_cell_id"], inplace=True)
            self.topology.generators_df = gens_df_grouped.set_index("name")

            # set up new generator time series
            self.timeseries.generators_active_power = _aggregate_time_series(
                "generators_active_power", gens_groupby.groups, naming
            )
            self.timeseries.generators_reactive_power = _aggregate_time_series(
                "generators_reactive_power", gens_groupby.groups, naming
            )

        # aggregate loads
        if len(aggregate_loads_by_cols) > 0 and not self.topology.loads_df.empty:

            loads_groupby = self.topology.loads_df.groupby(aggregate_loads_by_cols)
            naming = "Loads_{}"

            # set up new loads_df
            loads_df_grouped = loads_groupby.sum().reset_index()
            loads_df_grouped["name"] = loads_df_grouped.apply(
                lambda _: naming.format("_".join(_.loc[aggregate_loads_by_cols])),
                axis=1,
            )
            self.topology.loads_df = loads_df_grouped.set_index("name")

            # set up new loads time series
            self.timeseries.loads_active_power = _aggregate_time_series(
                "loads_active_power", loads_groupby.groups, naming
            )
            self.timeseries.loads_reactive_power = _aggregate_time_series(
                "loads_reactive_power", loads_groupby.groups, naming
            )

    def import_electromobility(
        self,
        simbev_directory: PurePath | str,
        tracbev_directory: PurePath | str,
        import_electromobility_data_kwds=None,
        allocate_charging_demand_kwds=None,
    ):
        """
        Imports electromobility data and integrates charging points into grid.

        So far, this function requires electromobility data from
        `SimBEV <https://github.com/rl-institut/simbev>`_ and
        `TracBEV <https://github.com/rl-institut/tracbev>`_ to be stored in the
        directories specified through the parameters `simbev_directory` and
        `tracbev_directory`. SimBEV provides data on standing times, charging demand,
        etc. per vehicle, whereas TracBEV provides potential charging point locations.

        After electromobility data is loaded, the charging demand from SimBEV is
        allocated to potential charging points from TracBEV. Afterwards,
        all potential charging points with charging demand allocated to them are
        integrated into the grid.

        Be aware that this function does not yield charging time series per charging
        point but only charging processes (see
        :attr:`~.network.electromobility.Electromobility.charging_processes_df` for
        more information). The actual charging time series are determined through
        applying a charging strategy using the function
        :attr:`~.edisgo.EDisGo.charging_strategy`.

        Parameters
        ----------
        simbev_directory : str
            SimBEV directory holding SimBEV data.
        tracbev_directory : str
            TracBEV directory holding TracBEV data.
        import_electromobility_data_kwds : dict
            These may contain any further attributes you want to specify when calling
            the function to import electromobility data from SimBEV and TracBEV using
            :func:`~.io.electromobility_import.import_electromobility`.

            gc_to_car_rate_home : float
                Specifies the minimum rate between potential charging parks
                points for the use case "home" and the total number of cars.
                Default 0.5.
            gc_to_car_rate_work : float
                Specifies the minimum rate between potential charging parks
                points for the use case "work" and the total number of cars.
                Default 0.25.
            gc_to_car_rate_public : float
                Specifies the minimum rate between potential charging parks
                points for the use case "public" and the total number of cars.
                Default 0.1.
            gc_to_car_rate_hpc : float
                Specifies the minimum rate between potential charging parks
                points for the use case "hpc" and the total number of cars.
                Default 0.005.
            mode_parking_times : str
                If the mode_parking_times is set to "frugal" only parking times
                with any charging demand are imported. Any other input will lead
                to all parking and driving events being imported. Default "frugal".
            charging_processes_dir : str
                Charging processes sub-directory. Default "simbev_run".
            simbev_config_file : str
                Name of the simbev config file. Default "metadata_simbev_run.json".

        allocate_charging_demand_kwds :
            These may contain any further attributes you want to specify when calling
            the function that allocates charging processes from SimBEV to potential
            charging points from TracBEV using
            :func:`~.io.electromobility_import.distribute_charging_demand`.

            mode : str
                Distribution mode. If the mode is set to "user_friendly" only the
                simbev weights are used for the distribution. If the mode is
                "grid_friendly" also grid conditions are respected.
                Default "user_friendly".
            generators_weight_factor : float
                Weighting factor of the generators weight within an LV grid in
                comparison to the loads weight. Default 0.5.
            distance_weight : float
                Weighting factor for the distance between a potential charging park
                and its nearest substation in comparison to the combination of
                the generators and load factors of the LV grids.
                Default 1 / 3.
            user_friendly_weight : float
                Weighting factor of the user friendly weight in comparison to the
                grid friendly weight. Default 0.5.

        """
        if import_electromobility_data_kwds is None:
            import_electromobility_data_kwds = {}

        import_electromobility(
            self,
            simbev_directory,
            tracbev_directory,
            **import_electromobility_data_kwds,
        )

        if allocate_charging_demand_kwds is None:
            allocate_charging_demand_kwds = {}

        distribute_charging_demand(self, **allocate_charging_demand_kwds)

        integrate_charging_parks(self)

    def charging_strategy(self, strategy="dumb", **kwargs):
        """
        Calculates the timeseries per charging park for a given charging strategy.

        Parameters
        ----------
        strategy : str
            The charging strategy. Default "dumb". Only "private" charging
            processes at "home" or at "work" can be flexibilized. "public" charging
            processes will always be "dumb". For now the following charging
            strategies are valid:
            * "dumb": The cars are charged directly after arrival with the
            maximum possible charging capacity.
            * "reduced": The cars are charged directly after arrival with the
            minimum possible charging capacity. The minimum possible charging
            capacity is determined by the parking time and the
            minimum_charging_capacity_factor.
            * "residual": The cars are charged when the residual load in the MV
            grid is at it's lowest (high generation and low consumption).
            Charging processes with a low flexibility band are given priority.
        kwargs :
            timestamp_share_threshold : float
                Percental threshold of the time required at a time step for charging
                the vehicle. If the time requirement is below this limit, then the
                charging process is not mapped into the time series. If, however, it is
                above this limit, the time step is mapped to 100% into the time series.
                This prevents differences between the charging strategies and creates a
                compromise between the simultaneity of charging processes and an
                artificial increase in the charging demand. Default 0.2
            minimum_charging_capacity_factor : float
                Technical percental minimum charging capacity per charging point.
                Default 0.1

        """
        charging_strategy(self, strategy=strategy, **kwargs)
=======
        else:
            raise ValueError("Component type is not correct.")

    def aggregate_components(
        self,
        aggregate_generators_by_cols=None,
        aggregate_loads_by_cols=None,
    ):
        """
        Aggregates generators and loads at the same bus.

        By default all generators respectively loads at the same bus are aggregated.
        You can specify further columns to consider in the aggregation, such as the
        generator type or the load sector. Make sure to always include the bus in the
        list of columns to aggregate by, as otherwise the topology would change.

        Be aware that by aggregating components you loose some information
        e.g. on load sector or charging point use case.

        Parameters
        -----------
        aggregate_generators_by_cols : list(str) or None
            List of columns to aggregate generators at the same bus by. Valid
            columns are all columns in
            :attr:`~.network.topology.Topology.generators_df`. If an empty list is
            given, generators are not aggregated. Defaults to None, in
            which case all generators at the same bus are aggregated.
        aggregate_loads_by_cols : list(str)
            List of columns to aggregate loads at the same bus by. Valid
            columns are all columns in
            :attr:`~.network.topology.Topology.loads_df`. If an empty list is
            given, generators are not aggregated. Defaults to None, in
            which case all loads at the same bus are aggregated.

        """

        def _aggregate_time_series(attribute, groups, naming):
            return pd.concat(
                [
                    pd.DataFrame(
                        {
                            naming.format("_".join(k))
                            if isinstance(k, tuple)
                            else naming.format(k): getattr(self.timeseries, attribute)
                            .loc[:, v]
                            .sum(axis=1)
                        }
                    )
                    for k, v in groups.items()
                ],
                axis=1,
            )

        if aggregate_generators_by_cols is None:
            aggregate_generators_by_cols = ["bus"]
        if aggregate_loads_by_cols is None:
            aggregate_loads_by_cols = ["bus"]

        # aggregate generators
        if (
            len(aggregate_generators_by_cols) > 0
            and not self.topology.generators_df.empty
        ):

            gens_groupby = self.topology.generators_df.groupby(
                aggregate_generators_by_cols
            )
            naming = "Generators_{}"

            # set up new generators_df
            gens_df_grouped = gens_groupby.sum().reset_index()
            gens_df_grouped["name"] = gens_df_grouped.apply(
                lambda _: naming.format("_".join(_.loc[aggregate_generators_by_cols])),
                axis=1,
            )
            gens_df_grouped["control"] = "PQ"
            if "weather_cell_id" in gens_df_grouped.columns:
                gens_df_grouped.drop(columns=["weather_cell_id"], inplace=True)
            self.topology.generators_df = gens_df_grouped.set_index("name")

            # set up new generator time series
            self.timeseries.generators_active_power = _aggregate_time_series(
                "generators_active_power", gens_groupby.groups, naming
            )
            self.timeseries.generators_reactive_power = _aggregate_time_series(
                "generators_reactive_power", gens_groupby.groups, naming
            )

        # aggregate loads
        if len(aggregate_loads_by_cols) > 0 and not self.topology.loads_df.empty:

            loads_groupby = self.topology.loads_df.groupby(aggregate_loads_by_cols)
            naming = "Loads_{}"

            # set up new loads_df
            loads_df_grouped = loads_groupby.sum().reset_index()
            loads_df_grouped["name"] = loads_df_grouped.apply(
                lambda _: naming.format("_".join(_.loc[aggregate_loads_by_cols])),
                axis=1,
            )
            self.topology.loads_df = loads_df_grouped.set_index("name")

            # set up new loads time series
            self.timeseries.loads_active_power = _aggregate_time_series(
                "loads_active_power", loads_groupby.groups, naming
            )
            self.timeseries.loads_reactive_power = _aggregate_time_series(
                "loads_reactive_power", loads_groupby.groups, naming
            )
>>>>>>> 92324965

    def plot_mv_grid_topology(self, technologies=False, **kwargs):
        """
        Plots plain MV network topology and optionally nodes by technology type
        (e.g. station or generator).

        For more information see :func:`edisgo.tools.plots.mv_grid_topology`.

        Parameters
        ----------
        technologies : bool
            If True plots stations, generators, etc. in the topology in
            different colors. If False does not plot any nodes. Default: False.

        """

        plots.mv_grid_topology(
            self,
            node_color="technology" if technologies is True else None,
            filename=kwargs.get("filename", None),
            grid_district_geom=kwargs.get("grid_district_geom", True),
            background_map=kwargs.get("background_map", True),
            xlim=kwargs.get("xlim", None),
            ylim=kwargs.get("ylim", None),
            title=kwargs.get("title", ""),
        )

    def plot_mv_voltages(self, **kwargs):
        """
        Plots voltages in MV network on network topology plot.

        For more information see :func:`edisgo.tools.plots.mv_grid_topology`.

        """
        try:
            if self.results.v_res is None:
                logging.warning(
                    "Voltages from power flow "
                    "analysis must be available to plot them."
                )
                return
        except AttributeError:
            logging.warning(
                "Results must be available to plot voltages. "
                "Please analyze grid first."
            )
            return
        except ValueError:
            pass

        plots.mv_grid_topology(
            self,
            timestep=kwargs.get("timestep", None),
            node_color="voltage",
            filename=kwargs.get("filename", None),
            grid_district_geom=kwargs.get("grid_district_geom", True),
            background_map=kwargs.get("background_map", True),
            voltage=self.results.v_res,
            limits_cb_nodes=kwargs.get("limits_cb_nodes", None),
            xlim=kwargs.get("xlim", None),
            ylim=kwargs.get("ylim", None),
            title=kwargs.get("title", ""),
        )

    def plot_mv_line_loading(self, **kwargs):
        """
        Plots relative line loading (current from power flow analysis to
        allowed current) of MV lines.

        For more information see :func:`edisgo.tools.plots.mv_grid_topology`.

        """
        try:
            if self.results.i_res is None:
                logging.warning(
                    "Currents `i_res` from power flow analysis "
                    "must be available to plot line loading."
                )
                return
        except AttributeError:
            logging.warning(
                "Results must be available to plot line loading. "
                "Please analyze grid first."
            )
            return

        plots.mv_grid_topology(
            self,
            timestep=kwargs.get("timestep", None),
            line_color="loading",
            node_color=kwargs.get("node_color", None),
            line_load=self.results.i_res,
            filename=kwargs.get("filename", None),
            arrows=kwargs.get("arrows", None),
            grid_district_geom=kwargs.get("grid_district_geom", True),
            background_map=kwargs.get("background_map", True),
            voltage=self.results.v_res,
            limits_cb_lines=kwargs.get("limits_cb_lines", None),
            limits_cb_nodes=kwargs.get("limits_cb_nodes", None),
            xlim=kwargs.get("xlim", None),
            ylim=kwargs.get("ylim", None),
            lines_cmap=kwargs.get("lines_cmap", "inferno_r"),
            title=kwargs.get("title", ""),
            scaling_factor_line_width=kwargs.get("scaling_factor_line_width", None),
            curtailment_df=kwargs.get("curtailment_df", None),
        )

    def plot_mv_grid_expansion_costs(self, **kwargs):
        """
        Plots grid expansion costs per MV line.

        For more information see :func:`edisgo.tools.plots.mv_grid_topology`.

        """
        try:
            if self.results.grid_expansion_costs is None:
                logging.warning(
                    "Grid expansion cost results needed to plot "
                    "them. Please do grid reinforcement."
                )
                return
        except AttributeError:
            logging.warning(
                "Results of MV topology needed to  plot topology "
                "expansion costs. Please reinforce first."
            )
            return

        plots.mv_grid_topology(
            self,
            line_color="expansion_costs",
            grid_expansion_costs=self.results.grid_expansion_costs,
            filename=kwargs.get("filename", None),
            grid_district_geom=kwargs.get("grid_district_geom", True),
            background_map=kwargs.get("background_map", True),
            limits_cb_lines=kwargs.get("limits_cb_lines", None),
            xlim=kwargs.get("xlim", None),
            ylim=kwargs.get("ylim", None),
            lines_cmap=kwargs.get("lines_cmap", "inferno_r"),
            title=kwargs.get("title", ""),
            scaling_factor_line_width=kwargs.get("scaling_factor_line_width", None),
        )

    def plot_mv_storage_integration(self, **kwargs):
        """
        Plots storage position in MV topology of integrated storage units.

        For more information see :func:`edisgo.tools.plots.mv_grid_topology`.

        """
        plots.mv_grid_topology(self, node_color="storage_integration", **kwargs)

    def plot_mv_grid(self, **kwargs):
        """
        General plotting function giving all options of function
        :func:`edisgo.tools.plots.mv_grid_topology`.

        """
        plots.mv_grid_topology(self, **kwargs)

    def histogram_voltage(self, timestep=None, title=True, **kwargs):
        """
        Plots histogram of voltages.

        For more information on the histogram plot and possible configurations
        see :func:`edisgo.tools.plots.histogram`.

        Parameters
        ----------
        timestep : :pandas:`pandas.Timestamp<Timestamp>` or \
            list(:pandas:`pandas.Timestamp<Timestamp>`) or None, optional
            Specifies time steps histogram is plotted for. If timestep is None
            all time steps voltages are calculated for are used. Default: None.
        title : :obj:`str` or :obj:`bool`, optional
            Title for plot. If True title is auto generated. If False plot has
            no title. If :obj:`str`, the provided title is used. Default: True.

        """
        try:
            data = self.results.v_res
            if data is None:
                logger.warning(
                    "Results for voltages are required for "
                    "voltage histogramm. Please analyze first."
                )
                return
        except AttributeError:
            logger.warning(
                "Results are required for voltage histogramm. Please analyze first."
            )
            return

        if timestep is None:
            timestep = data.index
        # check if timesteps is array-like, otherwise convert to list
        if not hasattr(timestep, "__len__"):
            timestep = [timestep]

        if title is True:
            if len(timestep) == 1:
                title = f"Voltage histogram for time step {timestep[0]}"
            else:
                title = (
                    f"Voltage histogram \nfor time steps {timestep[0]} to "
                    f"{timestep[-1]}"
                )
        elif title is False:
            title = None
        plots.histogram(data=data, title=title, timeindex=timestep, **kwargs)

    def histogram_relative_line_load(
        self, timestep=None, title=True, voltage_level="mv_lv", **kwargs
    ):
        """
        Plots histogram of relative line loads.

        For more information on how the relative line load is calculated see
        :func:`edisgo.tools.tools.get_line_loading_from_network`.
        For more information on the histogram plot and possible configurations
        see :func:`edisgo.tools.plots.histogram`.

        Parameters
        ----------
        timestep : :pandas:`pandas.Timestamp<Timestamp>` or \
            list(:pandas:`pandas.Timestamp<Timestamp>`) or None, optional
            Specifies time step(s) histogram is plotted for. If `timestep` is
            None all time steps currents are calculated for are used.
            Default: None.
        title : :obj:`str` or :obj:`bool`, optional
            Title for plot. If True title is auto generated. If False plot has
            no title. If :obj:`str`, the provided title is used. Default: True.
        voltage_level : :obj:`str`
            Specifies which voltage level to plot voltage histogram for.
            Possible options are 'mv', 'lv' and 'mv_lv'. 'mv_lv' is also the
            fallback option in case of wrong input. Default: 'mv_lv'

        """
        try:
            if self.results.i_res is None:
                logger.warning(
                    "Currents `i_res` from power flow analysis "
                    "must be available to plot histogram line "
                    "loading."
                )
                return
        except AttributeError:
            logger.warning(
                "Results must be available to plot histogram line "
                "loading. Please analyze grid first."
            )
            return

        if voltage_level == "mv":
            lines = self.topology.mv_grid.lines_df
        elif voltage_level == "lv":
            lines = self.topology.lines_df[
                ~self.topology.lines_df.index.isin(self.topology.mv_grid.lines_df.index)
            ]
        else:
            lines = self.topology.lines_df

        rel_line_loading = tools.calculate_relative_line_load(
            self, lines.index, timestep
        )

        if timestep is None:
            timestep = rel_line_loading.index
        # check if timesteps is array-like, otherwise convert to list
        if not hasattr(timestep, "__len__"):
            timestep = [timestep]

        if title is True:
            if len(timestep) == 1:
                title = f"Relative line load histogram for time step {timestep[0]}"
            else:
                title = (
                    "Relative line load histogram \nfor time steps "
                    f"{timestep[0]} to {timestep[-1]}"
                )
        elif title is False:
            title = None
        plots.histogram(data=rel_line_loading, title=title, **kwargs)

    def save(
        self,
        directory,
        save_topology=True,
        save_timeseries=True,
<<<<<<< HEAD
        save_results=True,
        save_electromobility=True,
=======
>>>>>>> 92324965
        **kwargs,
    ):
        """
        Saves EDisGo object to csv.

        It can be chosen if results, topology and timeseries should be saved.
        For each one, a separate directory is created.

        Parameters
        ----------
        directory : str
            Main directory to save EDisGo object to.
        save_topology : bool, optional
            Indicates whether to save :class:`~.network.topology.Topology`.
            Per default it is saved. See
            :attr:`~.network.topology.Topology.to_csv` for more information.
        save_timeseries : bool, optional
            Indicates whether to save :class:`~.network.timeseries.Timeseries`.
            Per default it is saved. See
            :attr:`~.network.timeseries.Timeseries.to_csv` for more
            information.
        save_results : bool, optional
            Indicates whether to save :class:`~.network.results.Results`
            object. Per default it is saved. See
            :attr:`~.network.results.Results.to_csv` for more information.
        save_electromobility : bool, optional
            Indicates whether to save
            :class:`~.network.electromobility.Electromobility`. Per default it is saved.
            See :attr:`~.network.electromobility.Electromobility.to_csv` for more
            information.

        Other Parameters
        ------------------
        reduce_memory : bool, optional
            If True, size of dataframes containing time series in
            :class:`~.network.results.Results` and
            :class:`~.network.timeseries.TimeSeries`
            is reduced. See :attr:`~.network.results.Results.reduce_memory`
            and :attr:`~.network.timeseries.TimeSeries.reduce_memory` for more
            information. Type to convert to can be specified by providing
            `to_type` as keyword argument. Further parameters of reduce_memory
            functions cannot be passed here. Call these functions directly to
            make use of further options. Default: False.
        to_type : str, optional
            Data type to convert time series data to. This is a tradeoff
            between precision and memory. Default: "float32".
        archive : bool, optional
            Save storage capacity by archiving the results in an archive. The
            archiving takes place after the generation of the CSVs and
            therefore temporarily the storage needs are higher. Default: False.
        archive_type : str, optional
            Set archive type. Default "zip"
        drop_unarchived : bool, optional
            Drop the unarchived data if parameter archive is set to True.
            Default: True.

        """
        os.makedirs(directory, exist_ok=True)
<<<<<<< HEAD

        if save_topology:
            self.topology.to_csv(os.path.join(directory, "topology"))

=======
        if save_results:
            self.results.to_csv(
                os.path.join(directory, "results"),
                reduce_memory=kwargs.get("reduce_memory", False),
                to_type=kwargs.get("to_type", "float32"),
                parameters=kwargs.get("parameters", None),
            )
        if save_topology:
            self.topology.to_csv(os.path.join(directory, "topology"))
>>>>>>> 92324965
        if save_timeseries:
            self.timeseries.to_csv(
                os.path.join(directory, "timeseries"),
                reduce_memory=kwargs.get("reduce_memory", False),
                to_type=kwargs.get("to_type", "float32"),
<<<<<<< HEAD
            )

        if save_results:
            self.results.to_csv(
                os.path.join(directory, "results"),
                reduce_memory=kwargs.get("reduce_memory", False),
                to_type=kwargs.get("to_type", "float32"),
                parameters=kwargs.get("parameters", None),
            )

        if save_electromobility:
            self.electromobility.to_csv(os.path.join(directory, "electromobility"))

        if kwargs.get("archive", False):
            archive_type = kwargs.get("archive_type", "zip")
            shutil.make_archive(directory, archive_type, directory)

            dir_size = tools.get_directory_size(directory)
            zip_size = os.path.getsize(directory + ".zip")

            reduction = (1 - zip_size / dir_size) * 100

            drop_unarchived = kwargs.get("drop_unarchived", True)

            if drop_unarchived:
                shutil.rmtree(directory)

            logger.info(
                f"Archived files in a {archive_type} archive and reduced "
                f"storage needs by {reduction:.2f} %. The unarchived files"
                f" were dropped: {drop_unarchived}"
=======
>>>>>>> 92324965
            )

    def save_edisgo_to_pickle(self, path="", filename=None):
        abs_path = os.path.abspath(path)
        if filename is None:
            filename = f"edisgo_object_{self.topology.mv_grid.id}.pkl"
        pickle.dump(self, open(os.path.join(abs_path, filename), "wb"))

    def reduce_memory(self, **kwargs):
        """
        Reduces size of dataframes containing time series to save memory.

        Per default, float data is stored as float64. As this precision is
        barely needed, this function can be used to convert time series data
        to a data subtype with less memory usage, such as float32.

        Other Parameters
        -----------------
        to_type : str, optional
            Data type to convert time series data to. This is a tradeoff
            between precision and memory. Default: "float32".
        results_attr_to_reduce : list(str), optional
            See `attr_to_reduce` parameter in
            :attr:`~.network.results.Results.reduce_memory` for more
            information.
        timeseries_attr_to_reduce : list(str), optional
            See `attr_to_reduce` parameter in
            :attr:`~.network.timeseries.TimeSeries.reduce_memory` for more
            information.

        """
        # time series
        self.timeseries.reduce_memory(
            to_type=kwargs.get("to_type", "float32"),
            attr_to_reduce=kwargs.get("timeseries_attr_to_reduce", None),
        )
        # results
        self.results.reduce_memory(
            to_type=kwargs.get("to_type", "float32"),
            attr_to_reduce=kwargs.get("results_attr_to_reduce", None),
        )

    def check_integrity(self):
        """
        Method to check the integrity of the EDisGo object.

        Checks for consistency of topology (see
        :func:`edisgo.topology.check_integrity`), timeseries (see
        :func:`edisgo.timeseries.check_integrity`) and the interplay of both.

        """
        self.topology.check_integrity()
        self.timeseries.check_integrity()

        # check consistency of topology and timeseries
        comp_types = ["generators", "loads", "storage_units"]

        for comp_type in comp_types:
            comps = getattr(self.topology, comp_type + "_df")

            for ts in ["active_power", "reactive_power"]:
                comp_ts_name = f"{comp_type}_{ts}"
                comp_ts = getattr(self.timeseries, comp_ts_name)

                # check whether all components in topology have an entry in the
                # respective active and reactive power timeseries
                missing = comps.index[~comps.index.isin(comp_ts.columns)]
                if len(missing) > 0:
                    logger.warning(
                        f"The following {comp_type} are missing in {comp_ts_name}: "
                        f"{missing.values}"
                    )

                # check whether all elements in timeseries have an entry in the topology
                missing_ts = comp_ts.columns[~comp_ts.columns.isin(comps.index)]
                if len(missing_ts) > 0:
                    logger.warning(
                        f"The following {comp_type} have entries in {comp_ts_name}, but"
                        f" not in {comp_type}_df: {missing_ts.values}"
                    )

            # check if the active powers inside the timeseries exceed the given nominal
            # or peak power of the component
            if comp_type in ["generators", "storage_units"]:
                attr = "p_nom"
            else:
                attr = "p_set"

            active_power = getattr(self.timeseries, f"{comp_type}_active_power")
            comps_complete = comps.index[comps.index.isin(active_power.columns)]
            exceeding = comps_complete[
                (active_power[comps_complete].max() > comps.loc[comps_complete, attr])
            ]

            if len(exceeding) > 0:
                logger.warning(
                    f"Values of active power in the timeseries object exceed {attr} for"
                    f" the following {comp_type}: {exceeding.values}"
                )

            logging.info("Integrity check finished. Please pay attention to warnings.")


def import_edisgo_from_pickle(filename, path=""):
    abs_path = os.path.abspath(path)
    return pickle.load(open(os.path.join(abs_path, filename), "rb"))


def import_edisgo_from_files(
<<<<<<< HEAD
    edisgo_path="",
    import_topology=True,
    import_timeseries=False,
    import_results=False,
    import_electromobility=False,
    from_zip_archive=False,
    **kwargs,
):

=======
    directory="",
    import_topology=True,
    import_timeseries=False,
    import_results=False,
    **kwargs,
):
>>>>>>> 92324965
    edisgo_obj = EDisGo(import_timeseries=False)

    if not from_zip_archive and str(edisgo_path).endswith(".zip"):
        from_zip_archive = True

        logging.info("Given path is a zip archive. Setting 'from_zip_archive' to True.")

    if from_zip_archive:
        directory = edisgo_path

    if import_topology:
<<<<<<< HEAD
        if not from_zip_archive:
            directory = kwargs.get(
                "topology_directory", os.path.join(edisgo_path, "topology")
            )

        if os.path.exists(directory):
            edisgo_obj.topology.from_csv(directory, edisgo_obj, from_zip_archive)
        else:
            logging.warning("No topology data found. Topology not imported.")

=======
        topology_dir = kwargs.get(
            "topology_directory", os.path.join(directory, "topology")
        )
        if os.path.exists(topology_dir):
            edisgo_obj.topology.from_csv(topology_dir, edisgo_obj)
        else:
            logging.warning("No topology directory found. Topology not imported.")
>>>>>>> 92324965
    if import_timeseries:
        dtype = kwargs.get("dtype", None)

        if not from_zip_archive:
            directory = kwargs.get(
                "timeseries_directory", os.path.join(edisgo_path, "timeseries")
            )

        if os.path.exists(directory):
            edisgo_obj.timeseries.from_csv(
                directory, dtype=dtype, from_zip_archive=from_zip_archive
            )
        else:
<<<<<<< HEAD
            logging.warning("No timeseries data found. Timeseries not imported.")

    if import_results:
        parameters = kwargs.get("parameters", None)
        dtype = kwargs.get("dtype", None)

        if not from_zip_archive:
            directory = kwargs.get(
                "results_directory", os.path.join(edisgo_path, "results")
            )

        if os.path.exists(directory):
            edisgo_obj.results.from_csv(
                directory, parameters, dtype=dtype, from_zip_archive=from_zip_archive
            )
        else:
            logging.warning("No results data found. Results not imported.")

    if import_electromobility:
        if not from_zip_archive:
            directory = kwargs.get(
                "electromobility_directory",
                os.path.join(edisgo_path, "electromobility"),
            )

        if os.path.exists(directory):
            edisgo_obj.electromobility.from_csv(
                directory, edisgo_obj, from_zip_archive=from_zip_archive
            )
        else:
            logging.warning(
                "No electromobility data found. Electromobility not imported."
            )

    if kwargs.get("import_residual_load", False):
        if not from_zip_archive:
            directory = kwargs.get(
                "residual_load_path", os.path.join(edisgo_path, "time_series_sums.csv")
            )

        if os.path.exists(directory):
            residual_load = pd.read_csv(directory, index_col=0, parse_dates=True)

            residual_load.index.name = "timeindex"

            edisgo_obj.timeseries._residual_load = residual_load["residual_load"]
        else:
            logging.warning("No residual load data found. Timeseries not imported.")

=======
            logging.warning("No timeseries directory found. Timeseries not imported.")
    if import_results:
        parameters = kwargs.get("parameters", None)
        if os.path.exists(os.path.join(directory, "results")):
            edisgo_obj.results.from_csv(os.path.join(directory, "results"), parameters)
        else:
            logging.warning("No results directory found. Results not imported.")
    if kwargs.get("import_residual_load", False) and os.path.exists(
        os.path.join(directory, "time_series_sums.csv")
    ):
        residual_load = (
            pd.read_csv(os.path.join(directory, "time_series_sums.csv"))
            .rename(columns={"Unnamed: 0": "timeindex"})
            .set_index("timeindex")["residual_load"]
        )
        residual_load.index = pd.to_datetime(residual_load.index)
        edisgo_obj.timeseries._residual_load = residual_load
>>>>>>> 92324965
    return edisgo_obj<|MERGE_RESOLUTION|>--- conflicted
+++ resolved
@@ -5,16 +5,11 @@
 import pickle
 import shutil
 
-<<<<<<< HEAD
 from pathlib import PurePath
 
 import pandas as pd
 
 from edisgo.flex_opt.charging_strategies import charging_strategy
-=======
-import pandas as pd
-
->>>>>>> 92324965
 from edisgo.flex_opt.reinforce_grid import reinforce_grid
 from edisgo.io import pypsa_io
 from edisgo.io.ding0_import import import_ding0_grid
@@ -25,10 +20,7 @@
 )
 from edisgo.io.generators_import import oedb as import_generators_oedb
 from edisgo.network import timeseries
-<<<<<<< HEAD
 from edisgo.network.electromobility import Electromobility
-=======
->>>>>>> 92324965
 from edisgo.network.results import Results
 from edisgo.network.topology import Topology
 from edisgo.opf.results.opf_result_class import OPFResults
@@ -680,7 +672,6 @@
         and writes results (active, reactive and apparent power as well as
         current on lines and voltages at buses) to :class:`~.network.results.Results`
         (e.g. :attr:`~.network.results.Results.v_res` for voltages).
-
         Parameters
         ----------
         mode : str or None
@@ -772,8 +763,6 @@
                 "following {} time steps: {}.".format(
                     len(timesteps_not_converged), timesteps_not_converged
                 )
-<<<<<<< HEAD
-=======
             )
 
         # handle converged time steps
@@ -1017,7 +1006,6 @@
             raise ValueError(
                 "Invalid input for parameter 'comp_type'. Must either be "
                 "'line', 'bus', 'generator', 'load' or 'storage_unit'."
->>>>>>> 92324965
             )
         return comp_name
 
@@ -1148,496 +1136,14 @@
 
         return comp_name
 
-<<<<<<< HEAD
-        # handle converged time steps
-        pypsa_io.process_pfa_results(self, pypsa_network, timesteps_converged)
-
-        return timesteps_not_converged
-
-    def reinforce(
-        self,
-        timesteps_pfa: str | pd.DatetimeIndex | pd.Timestamp | None = None,
-        copy_grid: bool = False,
-        max_while_iterations: int = 20,
-        combined_analysis: bool = False,
-        mode: str | None = None,
-        **kwargs,
-    ) -> Results:
-=======
     def remove_component(self, comp_type, comp_name, drop_ts=True):
->>>>>>> 92324965
         """
         Removes single component from network.
 
-<<<<<<< HEAD
-        If the :attr:`edisgo.network.timeseries.TimeSeries.is_worst_case` is
-        True input for `timesteps_pfa` and `mode` are overwritten and therefore
-        ignored.
-
-        See :func:`edisgo.flex_opt.reinforce_grid.reinforce_grid` for more
-        information on input parameters and methodology.
-
-        Other Parameters
-        -----------------
-        is_worst_case : bool
-            Is used to overwrite the return value from
-            :attr:`edisgo.network.timeseries.TimeSeries.is_worst_case`. If True
-            reinforcement is calculated for worst-case MV and LV cases separately.
-
-        """
-        if kwargs.get("is_worst_case", self.timeseries.is_worst_case):
-
-            logger.info(
-                "Running reinforcement in worst-case mode by differentiating between mv"
-                " and lv load and feed-in cases."
-            )
-
-            timeindex_worst_cases = self.timeseries.timeindex_worst_cases
-            timesteps_pfa = pd.DatetimeIndex(
-                timeindex_worst_cases.loc[
-                    timeindex_worst_cases.index.str.contains("mv")
-                ]
-            )
-            mode = "mv"
-
-            reinforce_grid(
-                self,
-                max_while_iterations=max_while_iterations,
-                copy_grid=copy_grid,
-                timesteps_pfa=timesteps_pfa,
-                combined_analysis=combined_analysis,
-                mode=mode,
-            )
-
-            timesteps_pfa = pd.DatetimeIndex(
-                timeindex_worst_cases.loc[
-                    timeindex_worst_cases.index.str.contains("lv")
-                ]
-            )
-            mode = "lv"
-
-        results = reinforce_grid(
-            self,
-            max_while_iterations=max_while_iterations,
-            copy_grid=copy_grid,
-            timesteps_pfa=timesteps_pfa,
-            combined_analysis=combined_analysis,
-            mode=mode,
-        )
-
-        # add measure to Results object
-        if not copy_grid:
-            self.results.measures = "grid_expansion"
-=======
         Components can be lines or buses as well as generators, loads, or storage units.
         If drop_ts is set to True, time series of elements are deleted as well.
 
-        Parameters
-        ----------
-        comp_type : str
-            Type of removed component.  Can be 'bus', 'line', 'load', 'generator', or
-            'storage_unit'.
-        comp_name : str
-            Name of component to be removed.
-        drop_ts : bool
-            Indicator if time series for component are removed as well. Defaults
-            to True.
-
-        """
-        # Todo: change into remove_components, when add_component is changed into
-        #    add_components, to allow removal of several components at a time
-
-        if comp_type == "bus":
-            self.topology.remove_bus(comp_name)
->>>>>>> 92324965
-
-        elif comp_type == "line":
-            self.topology.remove_line(comp_name)
-
-<<<<<<< HEAD
-    def perform_mp_opf(self, timesteps, storage_series=None, **kwargs):
-        """
-        Run optimal power flow with julia.
-=======
-        elif comp_type == "load":
-            self.topology.remove_load(comp_name)
-            if drop_ts:
-                for ts in ["active_power", "reactive_power"]:
-                    timeseries.drop_component_time_series(
-                        obj=self.timeseries, df_name=f"loads_{ts}", comp_names=comp_name
-                    )
->>>>>>> 92324965
-
-        elif comp_type == "generator":
-            self.topology.remove_generator(comp_name)
-            if drop_ts:
-                for ts in ["active_power", "reactive_power"]:
-                    timeseries.drop_component_time_series(
-                        obj=self.timeseries,
-                        df_name=f"generators_{ts}",
-                        comp_names=comp_name,
-                    )
-
-        elif comp_type == "storage_unit":
-            self.topology.remove_storage_unit(comp_name)
-            if drop_ts:
-                for ts in ["active_power", "reactive_power"]:
-                    timeseries.drop_component_time_series(
-                        obj=self.timeseries,
-                        df_name=f"storage_units_{ts}",
-                        comp_names=comp_name,
-                    )
-
-<<<<<<< HEAD
-        """
-        if storage_series is None:
-            storage_series = []
-        return run_mp_opf(self, timesteps, storage_series=storage_series, **kwargs)
-
-    def add_component(
-        self,
-        comp_type,
-        ts_active_power=None,
-        ts_reactive_power=None,
-        **kwargs,
-    ):
-        """
-        Adds single component to network.
-
-        Components can be lines or buses as well as generators, loads, or storage units.
-        If add_ts is set to True, time series of elements are set as well. Currently,
-        time series need to be provided.
-
-        Parameters
-        ----------
-        comp_type : str
-            Type of added component. Can be 'bus', 'line', 'load', 'generator', or
-            'storage_unit'.
-        ts_active_power : :pandas:`pandas.Series<series>` or None
-            Active power time series of added component.
-            Index of the series must contain all time steps in
-            :attr:`~.network.timeseries.TimeSeries.timeindex`.
-            Values are active power per time step in MW.
-            Defaults to None in which case no time series is set.
-        ts_reactive_power : :pandas:`pandas.Series<series>` or str or None
-            Possible options are:
-
-            * :pandas:`pandas.Series<series>`
-
-                Reactive power time series of added component. Index of the series must
-                contain all time steps in
-                :attr:`~.network.timeseries.TimeSeries.timeindex`. Values are reactive
-                power per time step in MVA.
-
-            * "default"
-
-                Reactive power time series is determined based on assumptions on fixed
-                power factor of the component. To this end, the power factors set in the
-                config section `reactive_power_factor` and the power factor mode,
-                defining whether components behave inductive or capacitive, given in the
-                config section `reactive_power_mode`, are used.
-                This option requires you to provide an active power time series. In case
-                it was not provided, reactive power cannot be set and a warning is
-                raised.
-
-            * None
-
-                No reactive power time series is set.
-
-            Default: None
-        **kwargs: dict
-            Attributes of added component. See respective functions for required
-            entries.
-
-            * 'bus' : :attr:`~.network.topology.Topology.add_bus`
-
-            * 'line' : :attr:`~.network.topology.Topology.add_line`
-
-            * 'load' : :attr:`~.network.topology.Topology.add_load`
-
-            * 'generator' : :attr:`~.network.topology.Topology.add_generator`
-
-            * 'storage_unit' : :attr:`~.network.topology.Topology.add_storage_unit`
-
-        """
-        # ToDo: Add option to add transformer.
-        # Todo: change into add_components to allow adding of several components
-        #    at a time, change topology.add_load etc. to add_loads, where
-        #    lists of parameters can be inserted
-
-        def _get_q_default_df(comp_name):
-            return pd.DataFrame(
-                {
-                    "components": [[comp_name]],
-                    "mode": ["default"],
-                    "power_factor": ["default"],
-                },
-                index=["comp"],
-            )
-
-        def _set_timeseries():
-            if ts_active_power is not None:
-                self.set_time_series_manual(
-                    **{f"{comp_type}s_p": pd.DataFrame({comp_name: ts_active_power})}
-                )
-            if ts_reactive_power is not None:
-                if isinstance(ts_reactive_power, pd.Series):
-                    self.set_time_series_manual(
-                        **{
-                            f"{comp_type}s_q": pd.DataFrame(
-                                {comp_name: ts_reactive_power}
-                            )
-                        }
-                    )
-                elif ts_reactive_power == "default":
-                    if ts_active_power is None:
-                        logging.warning(
-                            f"Default reactive power time series of {comp_name} cannot "
-                            "be set as active power time series was not provided."
-                        )
-                    else:
-                        other_comps = [
-                            _
-                            for _ in ["generator", "load", "storage_unit"]
-                            if _ != comp_type
-                        ]
-                        parameter_dict = {
-                            f"{t}s_parametrisation": None for t in other_comps
-                        }
-                        parameter_dict.update(
-                            {
-                                f"{comp_type}s_parametrisation": _get_q_default_df(
-                                    comp_name
-                                )
-                            }
-                        )
-                        self.set_time_series_reactive_power_control(**parameter_dict)
-
-        if comp_type == "bus":
-            comp_name = self.topology.add_bus(**kwargs)
-
-        elif comp_type == "line":
-            comp_name = self.topology.add_line(**kwargs)
-
-        elif comp_type == "generator":
-            comp_name = self.topology.add_generator(**kwargs)
-            _set_timeseries()
-
-        elif comp_type == "storage_unit":
-            comp_name = self.topology.add_storage_unit(**kwargs)
-            _set_timeseries()
-
-        elif comp_type == "load":
-            comp_name = self.topology.add_load(**kwargs)
-            _set_timeseries()
-
-        else:
-            raise ValueError(
-                "Invalid input for parameter 'comp_type'. Must either be "
-                "'line', 'bus', 'generator', 'load' or 'storage_unit'."
-            )
-        return comp_name
-
-    def integrate_component_based_on_geolocation(
-        self,
-        comp_type,
-        geolocation,
-        voltage_level=None,
-        add_ts=True,
-        ts_active_power=None,
-        ts_reactive_power=None,
-        **kwargs,
-    ):
-        """
-        Adds single component to topology based on geolocation.
-
-        Currently components can be generators or charging points.
-
-        Parameters
-        ----------
-        comp_type : str
-            Type of added component. Can be 'generator' or 'charging_point'.
-        geolocation : :shapely:`shapely.Point<Point>` or tuple
-            Geolocation of the new component. In case of tuple, the geolocation
-            must be given in the form (longitude, latitude).
-        voltage_level : int, optional
-            Specifies the voltage level the new component is integrated in.
-            Possible options are 4 (MV busbar), 5 (MV grid), 6 (LV busbar) or
-            7 (LV grid). If no voltage level is provided the voltage level
-            is determined based on the nominal power `p_nom` (given as kwarg)
-            as follows:
-
-            * voltage level 4 (MV busbar): nominal power between 4.5 MW and
-              17.5 MW
-            * voltage level 5 (MV grid) : nominal power between 0.3 MW and
-              4.5 MW
-            * voltage level 6 (LV busbar): nominal power between 0.1 MW and
-              0.3 MW
-            * voltage level 7 (LV grid): nominal power below 0.1 MW
-
-        add_ts : bool, optional
-            Indicator if time series for component are added as well.
-            Default: True.
-        ts_active_power : :pandas:`pandas.Series<Series>`, optional
-            Active power time series of added component. Index of the series
-            must contain all time steps in
-            :attr:`~.network.timeseries.TimeSeries.timeindex`.
-            Values are active power per time step in MW. If you want
-            to add time series (if `add_ts` is True), you must provide a
-            time series. It is not automatically retrieved.
-        ts_reactive_power : :pandas:`pandas.Series<Series>`, optional
-            Reactive power time series of added component. Index of the series
-            must contain all time steps in
-            :attr:`~.network.timeseries.TimeSeries.timeindex`.
-            Values are reactive power per time step in MVA. If you
-            want to add time series (if `add_ts` is True), you must provide a
-            time series. It is not automatically retrieved.
-
-        Other Parameters
-        ------------------
-        kwargs :
-            Attributes of added component.
-            See :attr:`~.network.topology.Topology.add_generator` respectively
-            :attr:`~.network.topology.Topology.add_charging_point` methods
-            for more information on required and optional parameters of
-            generators and charging points.
-
-        """
-        supported_voltage_levels = {4, 5, 6, 7}
-        p_nom = kwargs.get("p_nom", None)
-        p_set = kwargs.get("p_set", None)
-
-        p = p_nom if p_set is None else p_set
-
-        kwargs["p"] = p
-
-        if voltage_level not in supported_voltage_levels:
-            if p is None:
-                raise ValueError(
-                    "Neither appropriate voltage level nor nominal power "
-                    "were supplied."
-                )
-            # Determine voltage level manually from nominal power
-            if 4.5 < p <= 17.5:
-                voltage_level = 4
-            elif 0.3 < p <= 4.5:
-                voltage_level = 5
-            elif 0.1 < p <= 0.3:
-                voltage_level = 6
-            elif 0 < p <= 0.1:
-                voltage_level = 7
-            else:
-                raise ValueError("Unsupported voltage level")
-
-        # check if geolocation is given as shapely Point, otherwise transform
-        # to shapely Point
-        if type(geolocation) is not Point:
-            geolocation = Point(geolocation)
-
-        # Connect in MV
-        if voltage_level in [4, 5]:
-            kwargs["voltage_level"] = voltage_level
-            kwargs["geom"] = geolocation
-            comp_name = self.topology.connect_to_mv(self, kwargs, comp_type)
-
-        # Connect in LV
-        else:
-            substations = self.topology.buses_df.loc[
-                self.topology.transformers_df.bus1.unique()
-            ]
-            nearest_substation, _ = find_nearest_bus(geolocation, substations)
-            kwargs["mvlv_subst_id"] = int(nearest_substation.split("_")[-2])
-            kwargs["geom"] = geolocation
-            kwargs["voltage_level"] = voltage_level
-            comp_name = self.topology.connect_to_lv(self, kwargs, comp_type)
-
-        if add_ts:
-            if comp_type == "generator":
-                self.set_time_series_manual(
-                    generators_p=pd.DataFrame({comp_name: ts_active_power}),
-                    generators_q=pd.DataFrame({comp_name: ts_reactive_power}),
-                )
-            else:
-                self.set_time_series_manual(
-                    loads_p=pd.DataFrame({comp_name: ts_active_power}),
-                    loads_q=pd.DataFrame({comp_name: ts_reactive_power}),
-                )
-
-        return comp_name
-
-    def remove_component(self, comp_type, comp_name, drop_ts=True):
-        """
-        Removes single component from network.
-
-        Components can be lines or buses as well as generators, loads, or storage units.
-        If drop_ts is set to True, time series of elements are deleted as well.
-
-        Parameters
-        ----------
-        comp_type : str
-            Type of removed component.  Can be 'bus', 'line', 'load', 'generator', or
-            'storage_unit'.
-        comp_name : str
-            Name of component to be removed.
-        drop_ts : bool
-            Indicator if time series for component are removed as well. Defaults
-            to True.
-
-        """
-        # Todo: change into remove_components, when add_component is changed into
-        #    add_components, to allow removal of several components at a time
-
-        if comp_type == "bus":
-            self.topology.remove_bus(comp_name)
-
-        elif comp_type == "line":
-            self.topology.remove_line(comp_name)
-
-        elif comp_type == "load":
-            self.topology.remove_load(comp_name)
-            if drop_ts:
-                for ts in ["active_power", "reactive_power"]:
-                    timeseries.drop_component_time_series(
-                        obj=self.timeseries, df_name=f"loads_{ts}", comp_names=comp_name
-                    )
-
-        elif comp_type == "generator":
-            self.topology.remove_generator(comp_name)
-            if drop_ts:
-                for ts in ["active_power", "reactive_power"]:
-                    timeseries.drop_component_time_series(
-                        obj=self.timeseries,
-                        df_name=f"generators_{ts}",
-                        comp_names=comp_name,
-                    )
-
-        elif comp_type == "storage_unit":
-            self.topology.remove_storage_unit(comp_name)
-            if drop_ts:
-                for ts in ["active_power", "reactive_power"]:
-                    timeseries.drop_component_time_series(
-                        obj=self.timeseries,
-                        df_name=f"storage_units_{ts}",
-                        comp_names=comp_name,
-                    )
-
-        else:
-            raise ValueError("Component type is not correct.")
-
-    def aggregate_components(
-        self,
-        aggregate_generators_by_cols=None,
-        aggregate_loads_by_cols=None,
-    ):
-        """
-        Aggregates generators and loads at the same bus.
-
-        By default all generators respectively loads at the same bus are aggregated.
-        You can specify further columns to consider in the aggregation, such as the
-        generator type or the load sector. Make sure to always include the bus in the
-        list of columns to aggregate by, as otherwise the topology would change.
-
-        Be aware that by aggregating components you loose some information
+        Be aware that by aggregating components you lose some information
         e.g. on load sector or charging point use case.
 
         Parameters
@@ -1872,117 +1378,6 @@
 
         """
         charging_strategy(self, strategy=strategy, **kwargs)
-=======
-        else:
-            raise ValueError("Component type is not correct.")
-
-    def aggregate_components(
-        self,
-        aggregate_generators_by_cols=None,
-        aggregate_loads_by_cols=None,
-    ):
-        """
-        Aggregates generators and loads at the same bus.
-
-        By default all generators respectively loads at the same bus are aggregated.
-        You can specify further columns to consider in the aggregation, such as the
-        generator type or the load sector. Make sure to always include the bus in the
-        list of columns to aggregate by, as otherwise the topology would change.
-
-        Be aware that by aggregating components you loose some information
-        e.g. on load sector or charging point use case.
-
-        Parameters
-        -----------
-        aggregate_generators_by_cols : list(str) or None
-            List of columns to aggregate generators at the same bus by. Valid
-            columns are all columns in
-            :attr:`~.network.topology.Topology.generators_df`. If an empty list is
-            given, generators are not aggregated. Defaults to None, in
-            which case all generators at the same bus are aggregated.
-        aggregate_loads_by_cols : list(str)
-            List of columns to aggregate loads at the same bus by. Valid
-            columns are all columns in
-            :attr:`~.network.topology.Topology.loads_df`. If an empty list is
-            given, generators are not aggregated. Defaults to None, in
-            which case all loads at the same bus are aggregated.
-
-        """
-
-        def _aggregate_time_series(attribute, groups, naming):
-            return pd.concat(
-                [
-                    pd.DataFrame(
-                        {
-                            naming.format("_".join(k))
-                            if isinstance(k, tuple)
-                            else naming.format(k): getattr(self.timeseries, attribute)
-                            .loc[:, v]
-                            .sum(axis=1)
-                        }
-                    )
-                    for k, v in groups.items()
-                ],
-                axis=1,
-            )
-
-        if aggregate_generators_by_cols is None:
-            aggregate_generators_by_cols = ["bus"]
-        if aggregate_loads_by_cols is None:
-            aggregate_loads_by_cols = ["bus"]
-
-        # aggregate generators
-        if (
-            len(aggregate_generators_by_cols) > 0
-            and not self.topology.generators_df.empty
-        ):
-
-            gens_groupby = self.topology.generators_df.groupby(
-                aggregate_generators_by_cols
-            )
-            naming = "Generators_{}"
-
-            # set up new generators_df
-            gens_df_grouped = gens_groupby.sum().reset_index()
-            gens_df_grouped["name"] = gens_df_grouped.apply(
-                lambda _: naming.format("_".join(_.loc[aggregate_generators_by_cols])),
-                axis=1,
-            )
-            gens_df_grouped["control"] = "PQ"
-            if "weather_cell_id" in gens_df_grouped.columns:
-                gens_df_grouped.drop(columns=["weather_cell_id"], inplace=True)
-            self.topology.generators_df = gens_df_grouped.set_index("name")
-
-            # set up new generator time series
-            self.timeseries.generators_active_power = _aggregate_time_series(
-                "generators_active_power", gens_groupby.groups, naming
-            )
-            self.timeseries.generators_reactive_power = _aggregate_time_series(
-                "generators_reactive_power", gens_groupby.groups, naming
-            )
-
-        # aggregate loads
-        if len(aggregate_loads_by_cols) > 0 and not self.topology.loads_df.empty:
-
-            loads_groupby = self.topology.loads_df.groupby(aggregate_loads_by_cols)
-            naming = "Loads_{}"
-
-            # set up new loads_df
-            loads_df_grouped = loads_groupby.sum().reset_index()
-            loads_df_grouped["name"] = loads_df_grouped.apply(
-                lambda _: naming.format("_".join(_.loc[aggregate_loads_by_cols])),
-                axis=1,
-            )
-            self.topology.loads_df = loads_df_grouped.set_index("name")
-
-            # set up new loads time series
-            self.timeseries.loads_active_power = _aggregate_time_series(
-                "loads_active_power", loads_groupby.groups, naming
-            )
-            self.timeseries.loads_reactive_power = _aggregate_time_series(
-                "loads_reactive_power", loads_groupby.groups, naming
-            )
->>>>>>> 92324965
 
     def plot_mv_grid_topology(self, technologies=False, **kwargs):
         """
@@ -2271,11 +1666,8 @@
         directory,
         save_topology=True,
         save_timeseries=True,
-<<<<<<< HEAD
         save_results=True,
         save_electromobility=True,
-=======
->>>>>>> 92324965
         **kwargs,
     ):
         """
@@ -2334,12 +1726,17 @@
 
         """
         os.makedirs(directory, exist_ok=True)
-<<<<<<< HEAD
 
         if save_topology:
             self.topology.to_csv(os.path.join(directory, "topology"))
 
-=======
+        if save_timeseries:
+            self.timeseries.to_csv(
+                os.path.join(directory, "timeseries"),
+                reduce_memory=kwargs.get("reduce_memory", False),
+                to_type=kwargs.get("to_type", "float32"),
+            )
+
         if save_results:
             self.results.to_csv(
                 os.path.join(directory, "results"),
@@ -2347,24 +1744,6 @@
                 to_type=kwargs.get("to_type", "float32"),
                 parameters=kwargs.get("parameters", None),
             )
-        if save_topology:
-            self.topology.to_csv(os.path.join(directory, "topology"))
->>>>>>> 92324965
-        if save_timeseries:
-            self.timeseries.to_csv(
-                os.path.join(directory, "timeseries"),
-                reduce_memory=kwargs.get("reduce_memory", False),
-                to_type=kwargs.get("to_type", "float32"),
-<<<<<<< HEAD
-            )
-
-        if save_results:
-            self.results.to_csv(
-                os.path.join(directory, "results"),
-                reduce_memory=kwargs.get("reduce_memory", False),
-                to_type=kwargs.get("to_type", "float32"),
-                parameters=kwargs.get("parameters", None),
-            )
 
         if save_electromobility:
             self.electromobility.to_csv(os.path.join(directory, "electromobility"))
@@ -2387,8 +1766,6 @@
                 f"Archived files in a {archive_type} archive and reduced "
                 f"storage needs by {reduction:.2f} %. The unarchived files"
                 f" were dropped: {drop_unarchived}"
-=======
->>>>>>> 92324965
             )
 
     def save_edisgo_to_pickle(self, path="", filename=None):
@@ -2498,7 +1875,6 @@
 
 
 def import_edisgo_from_files(
-<<<<<<< HEAD
     edisgo_path="",
     import_topology=True,
     import_timeseries=False,
@@ -2508,14 +1884,6 @@
     **kwargs,
 ):
 
-=======
-    directory="",
-    import_topology=True,
-    import_timeseries=False,
-    import_results=False,
-    **kwargs,
-):
->>>>>>> 92324965
     edisgo_obj = EDisGo(import_timeseries=False)
 
     if not from_zip_archive and str(edisgo_path).endswith(".zip"):
@@ -2527,7 +1895,6 @@
         directory = edisgo_path
 
     if import_topology:
-<<<<<<< HEAD
         if not from_zip_archive:
             directory = kwargs.get(
                 "topology_directory", os.path.join(edisgo_path, "topology")
@@ -2538,15 +1905,6 @@
         else:
             logging.warning("No topology data found. Topology not imported.")
 
-=======
-        topology_dir = kwargs.get(
-            "topology_directory", os.path.join(directory, "topology")
-        )
-        if os.path.exists(topology_dir):
-            edisgo_obj.topology.from_csv(topology_dir, edisgo_obj)
-        else:
-            logging.warning("No topology directory found. Topology not imported.")
->>>>>>> 92324965
     if import_timeseries:
         dtype = kwargs.get("dtype", None)
 
@@ -2560,7 +1918,6 @@
                 directory, dtype=dtype, from_zip_archive=from_zip_archive
             )
         else:
-<<<<<<< HEAD
             logging.warning("No timeseries data found. Timeseries not imported.")
 
     if import_results:
@@ -2610,23 +1967,4 @@
         else:
             logging.warning("No residual load data found. Timeseries not imported.")
 
-=======
-            logging.warning("No timeseries directory found. Timeseries not imported.")
-    if import_results:
-        parameters = kwargs.get("parameters", None)
-        if os.path.exists(os.path.join(directory, "results")):
-            edisgo_obj.results.from_csv(os.path.join(directory, "results"), parameters)
-        else:
-            logging.warning("No results directory found. Results not imported.")
-    if kwargs.get("import_residual_load", False) and os.path.exists(
-        os.path.join(directory, "time_series_sums.csv")
-    ):
-        residual_load = (
-            pd.read_csv(os.path.join(directory, "time_series_sums.csv"))
-            .rename(columns={"Unnamed: 0": "timeindex"})
-            .set_index("timeindex")["residual_load"]
-        )
-        residual_load.index = pd.to_datetime(residual_load.index)
-        edisgo_obj.timeseries._residual_load = residual_load
->>>>>>> 92324965
     return edisgo_obj