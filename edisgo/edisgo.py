import logging
import os
import pickle

import pandas as pd

from edisgo.flex_opt.reinforce_grid import reinforce_grid
from edisgo.io import pypsa_io
from edisgo.io.ding0_import import import_ding0_grid
from edisgo.io.generators_import import oedb as import_generators_oedb
from edisgo.network import timeseries
from edisgo.network.results import Results
from edisgo.network.topology import Topology
from edisgo.opf.results.opf_result_class import OPFResults
from edisgo.opf.run_mp_opf import run_mp_opf
from edisgo.tools import plots, tools
from edisgo.tools.config import Config
from edisgo.tools.geo import find_nearest_bus

if "READTHEDOCS" not in os.environ:
    from shapely.geometry import Point

logger = logging.getLogger("edisgo")


class EDisGo:
    """
    Provides the top-level API for invocation of data import, power flow
    analysis, network reinforcement, flexibility measures, etc..

    Parameters
    ----------
    ding0_grid : :obj:`str`
        Path to directory containing csv files of network to be loaded.
    generator_scenario : None or :obj:`str`, optional
        If None, the generator park of the imported grid is kept as is.
        Otherwise defines which scenario of future generator park to use
        and invokes grid integration of these generators. Possible options are
        'nep2035' and 'ego100'. These are scenarios from the research project
        `open_eGo <https://openegoproject.wordpress.com/>`_ (see
        `final report <https://www.uni-flensburg.de/fileadmin/content/\
        abteilungen/industrial/dokumente/downloads/veroeffentlichungen/\
        forschungsergebnisse/20190426endbericht-openego-fkz0325881-final.pdf>`_
        for more information on the scenarios).
        See :attr:`~.EDisGo.import_generators` for further information on how
        generators are integrated and what further options there are.
        Default: None.
    timeindex : None or :pandas:`pandas.DatetimeIndex<DatetimeIndex>`, optional
        Defines the time steps feed-in and demand time series of all generators, loads
        and storage units need to be set.
        The time index is for example used as default for time steps considered in
        the power flow analysis and when checking the integrity of the network.
        Providing a time index is only optional in case a worst case analysis is set
        up using :func:`~set_time_series_worst_case_analysis`.
        In all other cases a time index needs to be set manually.
    config_path : None or :obj:`str` or :obj:`dict`
        Path to the config directory. Options are:

        * None

          If `config_path` is None, configs are loaded from the edisgo
          default config directory ($HOME$/.edisgo). If the directory
          does not exist it is created. If config files don't exist the
          default config files are copied into the directory.

        * :obj:`str`

          If `config_path` is a string, configs will be loaded from the
          directory specified by `config_path`. If the directory
          does not exist it is created. If config files don't exist the
          default config files are copied into the directory.

        * :obj:`dict`

          A dictionary can be used to specify different paths to the
          different config files. The dictionary must have the following
          keys:

          * 'config_db_tables'
          * 'config_grid'
          * 'config_grid_expansion'
          * 'config_timeseries'

          Values of the dictionary are paths to the corresponding
          config file. In contrast to the other two options, the directories
          and config files must exist and are not automatically created.

        Default: None.

    Attributes
    ----------
    topology : :class:`~.network.topology.Topology`
        The topology is a container object holding the topology of the grids.
    timeseries : :class:`~.network.timeseries.TimeSeries`
        Container for component time series.
    results : :class:`~.network.results.Results`
        This is a container holding all calculation results from power flow
        analyses, curtailment, storage integration, etc.

    """

    def __init__(self, **kwargs):

        # load configuration
        self._config = Config(config_path=kwargs.get("config_path", None))

        # instantiate topology object and load grid data
        self.topology = Topology(config=self.config)
        self.import_ding0_grid(path=kwargs.get("ding0_grid", None))

        # set up results and time series container
        self.results = Results(self)
        self.opf_results = OPFResults()
        self.timeseries = timeseries.TimeSeries(
            timeindex=kwargs.get("timeindex", pd.DatetimeIndex([])))

        # import new generators
        if kwargs.get("generator_scenario", None) is not None:
            self.import_generators(
                generator_scenario=kwargs.pop("generator_scenario"), **kwargs
            )

    @property
    def config(self):
        """
        eDisGo configuration data.

        Returns
        -------
        :class:`~.tools.config.Config`
            Config object with configuration data from config files.

        """
        return self._config

    @config.setter
    def config(self, config_path):
        self._config = Config(config_path=config_path)

    def import_ding0_grid(self, path):
        """
        Import ding0 topology data from csv files in the format as
        `Ding0 <https://github.com/openego/ding0>`_ provides it.

        Parameters
        -----------
        path : str
            Path to directory containing csv files of network to be loaded.

        """
        if path is not None:
            import_ding0_grid(path, self)

    def set_timeindex(self, timeindex):
        """
        Sets :py:attr:`~.network.timeseries.TimeSeries.timeindex` all time-dependent
        attributes are indexed by.

        The time index is for example used as default for time steps considered in
        the power flow analysis and when checking the integrity of the network.

        Parameters
        -----------
        timeindex : :pandas:`pandas.DatetimeIndex<DatetimeIndex>`
            Time index to set.

        """
        self.timeseries.timeindex = timeindex

    def set_time_series_manual(self, generators_p=None, loads_p=None,
                               storage_units_p=None, generators_q=None, loads_q=None,
                               storage_units_q=None):
        """
        Sets given component time series.

        If time series for a component were already set before, they are overwritten.

        Parameters
        -----------
        generators_p : :pandas:`pandas.DataFrame<DataFrame>`
            Active power time series in MW of generators. Index of the data frame is
            a datetime index. Columns contain generators names of generators to set
            time series for. Default: None.
        loads_p : :pandas:`pandas.DataFrame<DataFrame>`
            Active power time series in MW of loads. Index of the data frame is
            a datetime index. Columns contain load names of loads to set
            time series for. Default: None.
        storage_units_p : :pandas:`pandas.DataFrame<DataFrame>`
            Active power time series in MW of storage units. Index of the data frame is
            a datetime index. Columns contain storage unit names of storage units to set
            time series for. Default: None.
        generators_q : :pandas:`pandas.DataFrame<DataFrame>`
            Reactive power time series in MVA of generators. Index of the data frame is
            a datetime index. Columns contain generators names of generators to set
            time series for. Default: None.
        loads_q : :pandas:`pandas.DataFrame<DataFrame>`
            Reactive power time series in MVA of loads. Index of the data frame is
            a datetime index. Columns contain load names of loads to set
            time series for. Default: None.
        storage_units_q : :pandas:`pandas.DataFrame<DataFrame>`
            Reactive power time series in MVA of storage units. Index of the data frame
            is a datetime index. Columns contain storage unit names of storage units to
            set time series for. Default: None.

        """
        # check if time index is already set, otherwise raise warning
        if self.timeseries.timeindex.empty:
            logger.warning(
                "When setting time series manually a time index is not automatically "
                "set but needs to be set by the user. You can set the time index "
                "upon initialisation of the EDisGo object by providing the input "
                "parameter 'timeindex' or using the function EDisGo.set_timeindex()."
            )
        self.timeseries.set_active_power_manual(
            self,
            ts_generators=generators_p,
            ts_loads=loads_p,
            ts_storage_units=storage_units_p
        )
        self.timeseries.set_reactive_power_manual(
            self,
            ts_generators=generators_q,
            ts_loads=loads_q,
            ts_storage_units=storage_units_q
        )

    def set_time_series_worst_case_analysis(self, cases=None):
        """
        Sets demand and feed-in of all loads, generators and storage units for the
        specified worst cases.

        See :func:`~.network.timeseries.TimeSeries.set_worst_case` for more information.

        Parameters
        -----------
        cases : str or list(str)
            List with worst-cases to generate time series for. Can be
            'feed-in_case', 'load_case' or both. Defaults to None in which case both
            'feed-in_case' and 'load_case' are set up.

        """
        if cases is None:
            cases = ["load_case", "feed-in_case"]
        if isinstance(cases, str):
            cases = [cases]

        self.timeseries.set_worst_case(self, cases)

    def set_time_series_active_power_predefined(
            self,
            fluctuating_generators_ts=None, fluctuating_generators_names=None,
            dispatchable_generators_ts=None, dispatchable_generators_names=None,
            conventional_loads_ts=None, conventional_loads_names=None,
            charging_points_ts=None, charging_points_names=None,
    ):
        """
        Uses predefined feed-in or demand profiles.

        Predefined profiles comprise i.e. standard electric conventional load profiles
        for different sectors generated using the oemof
        `demandlib <https://github.com/oemof/demandlib/>`_ or feed-in time series of
        fluctuating solar and wind generators provided on the OpenEnergy DataBase for
        the weather year 2011.

        This function can also be used to provide your own profiles per technology or
        load sector.

        Parameters
        -----------
        fluctuating_generators_ts : str or :pandas:`pandas.DataFrame<DataFrame>`
            Defines which technology-specific (or technology and weather cell specific)
            time series to use to set active power time series of fluctuating
            generators. See parameter `ts_generators` in
            :func:`~.network.timeseries.TimeSeries.predefined_fluctuating_generators_by_technology`
            for more information. If None, no time series of fluctuating generators
            are set. Default: None.
        fluctuating_generators_names : list(str)
            Defines for which fluctuating generators to apply technology-specific time
            series. See parameter `generator_names` in
            :func:`~.network.timeseries.TimeSeries.predefined_dispatchable_generators_by_technology`
            for more information. Default: None.
        dispatchable_generators_ts : :pandas:`pandas.DataFrame<DataFrame>`
            Defines which technology-specific time series to use to set active power
            time series of dispatchable generators.
            See parameter `ts_generators` in
            :func:`~.network.timeseries.TimeSeries.predefined_dispatchable_generators_by_technology`
            for more information. If None, no time series of dispatchable generators
            are set. Default: None.
        dispatchable_generators_names : list(str)
            Defines for which dispatchable generators to apply technology-specific time
            series. See parameter `generator_names` in
            :func:`~.network.timeseries.TimeSeries.predefined_dispatchable_generators_by_technology`
            for more information. Default: None.
        conventional_loads_ts : :pandas:`pandas.DataFrame<DataFrame>`
            Defines which sector-specific time series to use to set active power
            time series of conventional loads.
            See parameter `ts_loads` in
            :func:`~.network.timeseries.TimeSeries.predefined_conventional_loads_by_sector`
            for more information. If None, no time series of conventional loads
            are set. Default: None.
        conventional_loads_names : list(str)
            Defines for which conventional loads to apply technology-specific time
            series. See parameter `load_names` in
            :func:`~.network.timeseries.TimeSeries.predefined_conventional_loads_by_sector`
            for more information. Default: None.
        charging_points_ts : :pandas:`pandas.DataFrame<DataFrame>`
            Defines which use-case-specific time series to use to set active power
            time series of charging points.
            See parameter `ts_loads` in
            :func:`~.network.timeseries.TimeSeries.predefined_charging_points_by_use_case`
            for more information. If None, no time series of charging points
            are set. Default: None.
        charging_points_names : list(str)
            Defines for which charging points to apply use-case-specific time
            series. See parameter `load_names` in
            :func:`~.network.timeseries.TimeSeries.predefined_charging_points_by_use_case`
            for more information. Default: None.

        """
        if self.timeseries.timeindex.empty:
            logger.warning(
                "When setting time series using predefined profiles a time index is "
                "not automatically set but needs to be set by the user. In some cases "
                "not setting a time index prior to calling this function may lead "
                "to errors. You can set the time index upon initialisation of the "
                "EDisGo object by providing the input parameter 'timeindex' or using "
                "the function EDisGo.set_timeindex()."
            )
        if fluctuating_generators_ts is not None:
            self.timeseries.predefined_fluctuating_generators_by_technology(
                self,
                fluctuating_generators_ts,
                fluctuating_generators_names
            )
        if dispatchable_generators_ts is not None:
            self.timeseries.predefined_dispatchable_generators_by_technology(
                self,
                dispatchable_generators_ts,
                dispatchable_generators_names
            )
        if conventional_loads_ts is not None:
            self.timeseries.predefined_conventional_loads_by_sector(
                self,
                conventional_loads_ts,
                conventional_loads_names
            )
        if charging_points_ts is not None:
            self.timeseries.predefined_charging_points_by_use_case(
                self,
                charging_points_ts,
                charging_points_names
            )

    def set_time_series_reactive_power_control(
            self, control="fixed_cosphi", generators_parametrisation=None,
            loads_parametrisation=None, storage_units_parametrisation=None):
        """
        Parameters
        -----------
        control : str
            Type of reactive power control to apply. Currently the only option is
            'fixed_coshpi'. See :func:`~.network.timeseries.TimeSeries.fixed_cosphi`
            for further information.
        generators_parametrisation : str or :pandas:`pandas.DataFrame<dataframe>`
            See parameter `generators_parametrisation` in
            :func:`~.network.timeseries.TimeSeries.fixed_cosphi` for further
            information.
        loads_parametrisation : str or :pandas:`pandas.DataFrame<dataframe>`
            See parameter `loads_parametrisation` in
            :func:`~.network.timeseries.TimeSeries.fixed_cosphi` for further
            information.
        storage_units_parametrisation : str or :pandas:`pandas.DataFrame<dataframe>`
            See parameter `storage_units_parametrisation` in
            :func:`~.network.timeseries.TimeSeries.fixed_cosphi` for further
            information.

        """
        if control == "fixed_cosphi":
            self.timeseries.fixed_cosphi(
                self,
                generators_parametrisation=generators_parametrisation,
                loads_parametrisation=loads_parametrisation,
                storage_units_parametrisation=storage_units_parametrisation
            )
        else:
            raise ValueError("'control' must be 'fixed_cosphi'.")

    def to_pypsa(self, **kwargs):
        """
        Convert to PyPSA :pypsa:`pypsa.Network<network>` representation.

        Parameters
        ----------
        kwargs :
            See :func:`~.io.pypsa_io.to_pypsa` for further information.

        Other Parameters
        -----------------
        mode : str
            Determines network levels that are translated to
            `PyPSA network representation
            <https://www.pypsa.org/doc/components.html#network>`_. Specify

            * None to export MV and LV network levels. None is the default.
            * 'mv' to export MV network level only. This includes cumulative load
              and generation from underlying LV network aggregated at respective LV
              station's primary side.
            * 'mvlv' to export MV network level only. This includes cumulative load
              and generation from underlying LV network aggregated at respective LV
              station's secondary side.
            * 'lv' to export specified LV network only.

        Returns
        -------
        :pypsa:`pypsa.Network<network>`
            PyPSA network representation.

        """
        timesteps = kwargs.pop("timesteps", None)
        mode = kwargs.get("mode", None)

        if timesteps is None:
            timesteps = self.timeseries.timeindex
        # check if timesteps is array-like, otherwise convert to list
        if not hasattr(timesteps, "__len__"):
            timesteps = [timesteps]
        # export grid
        # ToDo: Move to pypsa_io.to_pypsa
        if not mode:
            return pypsa_io.to_pypsa(self, timesteps, **kwargs)
        elif "mv" in mode:
            return pypsa_io.to_pypsa(self.topology.mv_grid, timesteps, **kwargs)
        elif mode == "lv":
            lv_grid_name = kwargs.get("lv_grid_name", None)
            if not lv_grid_name:
                raise ValueError(
                    "For exporting lv grids, name of lv_grid has to be provided."
                )
            return pypsa_io.to_pypsa(
                self.topology._grids[lv_grid_name],
                mode=mode,
                timesteps=timesteps,
            )
        else:
            raise ValueError("The entered mode is not a valid option.")

    def to_graph(self):
        """
        Returns networkx graph representation of the grid.

        Returns
        -------
        :networkx:`networkx.Graph<network.Graph>`
            Graph representation of the grid as networkx Ordered Graph,
            where lines are represented by edges in the graph, and buses and
            transformers are represented by nodes.

        """

        return self.topology.to_graph()

    def import_generators(self, generator_scenario=None, **kwargs):
        """
        Gets generator park for specified scenario and integrates them into
        the grid.

        Currently, the only supported data source is scenario data generated
        in the research project
        `open_eGo <https://openegoproject.wordpress.com/>`_. You can choose
        between two scenarios: 'nep2035' and 'ego100'. You can get more
        information on the scenarios in the
        `final report <https://www.uni-flensburg.de/fileadmin/content/\
        abteilungen/industrial/dokumente/downloads/veroeffentlichungen/\
        forschungsergebnisse/20190426endbericht-openego-fkz0325881-final\
        .pdf>`_.

        The generator data is retrieved from the
        `open energy platform <https://openenergy-platform.org/>`_
        from tables for
        `conventional power plants <https://openenergy-platform.org/dataedit/\
        view/supply/ego_dp_conv_powerplant>`_ and
        `renewable power plants <https://openenergy-platform.org/dataedit/\
        view/supply/ego_dp_res_powerplant>`_.

        When the generator data is retrieved, the following steps are
        conducted:

            * Step 1: Update capacity of existing generators if `
              update_existing` is True, which it is by default.
            * Step 2: Remove decommissioned generators if
              `remove_decommissioned` is True, which it is by default.
            * Step 3: Integrate new MV generators.
            * Step 4: Integrate new LV generators.

        For more information on how generators are integrated, see
        :attr:`~.network.topology.Topology.connect_to_mv` and
        :attr:`~.network.topology.Topology.connect_to_lv`.

        After the generator park is changed there may be grid issues due to the
        additional in-feed. These are not solved automatically. If you want to
        have a stable grid without grid issues you can invoke the automatic
        grid expansion through the function :attr:`~.EDisGo.reinforce`.

        Parameters
        ----------
        generator_scenario : str
            Scenario for which to retrieve generator data. Possible options
            are 'nep2035' and 'ego100'.

        Other Parameters
        ----------------
        kwargs :
            See :func:`edisgo.io.generators_import.oedb`.

        """
        import_generators_oedb(
            edisgo_object=self, generator_scenario=generator_scenario, **kwargs
        )

    def analyze(self, mode=None, timesteps=None, raise_not_converged=True, **kwargs):
        """
        Conducts a static, non-linear power flow analysis.

        Conducts a static, non-linear power flow analysis using
        `PyPSA <https://www.pypsa.org/doc/power_flow.html#full-non-linear-power-flow>`_
        and writes results (active, reactive and apparent power as well as
        current on lines and voltages at buses) to :class:`~.network.results.Results`
        (e.g. :attr:`~.network.results.Results.v_res` for voltages).

        Parameters
        ----------
        mode : str or None
            Allows to toggle between power flow analysis for the whole network or just
            the MV or one LV grid. Possible options are:

            * None (default)

                Power flow analysis is conducted for the whole network including MV and
                LV level.

            * 'mv'

                Power flow analysis is conducted for the MV level only. LV loads and
                generators are aggregated at the respective MV/LV stations' primary
                side.

            * 'mvlv'

                Power flow analysis is conducted for the MV level only. In contrast to
                mode 'mv' LV loads and generators are in this case aggregated at the
                respective MV/LV stations' secondary side.

            * 'lv'

                Power flow analysis is conducted for one LV grid only. Name of the LV
                grid to conduct power flow analysis for needs to be provided through
                keyword argument 'lv_grid_name' as string.

        timesteps : :pandas:`pandas.DatetimeIndex<DatetimeIndex>` or \
            :pandas:`pandas.Timestamp<Timestamp>`
            Timesteps specifies for which time steps to conduct the power flow
            analysis. It defaults to None in which case all time steps in
            :attr:`~.network.timeseries.TimeSeries.timeindex` are
            used.
        raise_not_converged : bool
            If True, an error is raised in case power flow analysis did not converge
            for all time steps. I
            Default: True.

        Other Parameters
        -----------------
        Possible other parameters comprise all other parameters that can be set in
        :attr:`~.io.pypsa_io.to_pypsa`.

        """
        if timesteps is None:
            timesteps = self.timeseries.timeindex
        # check if timesteps is array-like, otherwise convert to list
        if not hasattr(timesteps, "__len__"):
            timesteps = [timesteps]

        pypsa_network = self.to_pypsa(mode=mode, timesteps=timesteps, **kwargs)

        # run power flow analysis
        pf_results = pypsa_network.pf(timesteps, use_seed=kwargs.get("use_seed", False))

        # get converged and not converged time steps
        timesteps_converged = pf_results["converged"][
            pf_results["converged"]["0"]].index
        timesteps_not_converged = \
            pf_results["converged"][
                ~pf_results["converged"]["0"]].index

        if raise_not_converged and len(timesteps_not_converged) > 0:
            raise ValueError(
                "Power flow analysis did not converge for the "
                "following time steps: {}.".format(
                    timesteps[~pf_results["converged"]["0"]].tolist()
                )
            )

        # handle converged time steps
        pypsa_io.process_pfa_results(self, pypsa_network,
                                     timesteps_converged)

    def reinforce(self, **kwargs):
        """
        Reinforces the network and calculates network expansion costs.

        See :func:`edisgo.flex_opt.reinforce_grid.reinforce_grid` for more
        information.

        """
        results = reinforce_grid(
            self,
            max_while_iterations=kwargs.get("max_while_iterations", 10),
            copy_grid=kwargs.get("copy_grid", False),
            timesteps_pfa=kwargs.get("timesteps_pfa", None),
            combined_analysis=kwargs.get("combined_analysis", False),
            mode=kwargs.get("mode", None),
        )

        # add measure to Results object
        if not kwargs.get("copy_grid", False):
            self.results.measures = "grid_expansion"

        return results

    def perform_mp_opf(self, timesteps, storage_series=None, **kwargs):
        """
        Run optimal power flow with julia.

        Parameters
        -----------
        timesteps : list
            List of timesteps to perform OPF for.
        kwargs :
            See :func:`~.opf.run_mp_opf.run_mp_opf` for further
            information.

        Returns
        --------
        str
            Status of optimization.

        """
        if storage_series is None:
            storage_series = []
        status = run_mp_opf(self, timesteps, storage_series=storage_series, **kwargs)
        return status

    def add_component(
        self,
        comp_type,
        add_ts=True,
        ts_active_power=None,
        ts_reactive_power=None,
        **kwargs
    ):
        """
        Adds single component to network.

        Components can be lines or buses as well as generators, loads, or storage units.
        If add_ts is set to True, time series of elements are set as well. Currently,
        time series need to be provided.

        Parameters
        ----------
        comp_type : str
            Type of added component. Can be 'bus', 'line', 'load', 'generator', or
            'storage_unit'.
        add_ts : bool
            Indicator if time series for component are added as well. If True, active
            and reactive power time series need to be provided through parameters
            `ts_active_power` and `ts_reactive_power`. Default: True.
        ts_active_power : :pandas:`pandas.Series<series>`
            Active power time series of added component. Index of the series
            must contain all time steps in
            :attr:`~.network.timeseries.TimeSeries.timeindex`.
            Values are active power per time step in MW.
        ts_reactive_power : :pandas:`pandas.Series<series>`
            Reactive power time series of added component. Index of the series
            must contain all time steps in
            :attr:`~.network.timeseries.TimeSeries.timeindex`.
            Values are reactive power per time step in MVA.
        **kwargs: dict
            Attributes of added component. See respective functions for required
            entries.

        """
<<<<<<< HEAD
        # ToDo: Add option to add transformer.
        # Todo: change into add_components to allow adding of several components
        #    at a time, change topology.add_load etc. to add_loads, where
        #    lists of parameters can be inserted

        if comp_type == "bus":
            comp_name = self.topology.add_bus(**kwargs)

        elif comp_type == "line":
            comp_name = self.topology.add_line(**kwargs)

        elif comp_type == "generator":
            comp_name = self.topology.add_generator(**kwargs)
            if add_ts:
                self.set_time_series_manual(
                    generators_p=pd.DataFrame({comp_name: ts_active_power}),
                    generators_q=pd.DataFrame({comp_name: ts_reactive_power})
                )

        elif comp_type == "storage_unit":
            comp_name = self.topology.add_storage_unit(**kwargs)
            if add_ts:
                self.set_time_series_manual(
                    storage_units_p=pd.DataFrame({comp_name: ts_active_power}),
                    storage_units_q=pd.DataFrame({comp_name: ts_reactive_power})
                )

        elif comp_type == "load":
            comp_name = self.topology.add_load(**kwargs)
            if add_ts:
                self.set_time_series_manual(
                    loads_p=pd.DataFrame({comp_name: ts_active_power}),
                    loads_q=pd.DataFrame({comp_name: ts_reactive_power})
                )

        else:
            raise ValueError("Invalid input for parameter 'comp_type'. Must either be "
                             "'line', 'bus', 'generator', 'load' or 'storage_unit'.")
        return comp_name

    def integrate_component(
        self,
        comp_type,
        geolocation,
        voltage_level=None,
        add_ts=True,
        ts_active_power=None,
        ts_reactive_power=None,
        **kwargs
    ):
        """
        Adds single component to topology based on geolocation.

        Currently components can be generators or charging points.

        Parameters
        ----------
        comp_type : str
            Type of added component. Can be 'generator' or 'charging_point'.
        geolocation : :shapely:`shapely.Point<Point>` or tuple
            Geolocation of the new component. In case of tuple, the geolocation
            must be given in the form (longitude, latitude).
        voltage_level : int, optional
            Specifies the voltage level the new component is integrated in.
            Possible options are 4 (MV busbar), 5 (MV grid), 6 (LV busbar) or
            7 (LV grid). If no voltage level is provided the voltage level
            is determined based on the nominal power `p_nom` (given as kwarg)
            as follows:

            * voltage level 4 (MV busbar): nominal power between 4.5 MW and
              17.5 MW
            * voltage level 5 (MV grid) : nominal power between 0.3 MW and
              4.5 MW
            * voltage level 6 (LV busbar): nominal power between 0.1 MW and
              0.3 MW
            * voltage level 7 (LV grid): nominal power below 0.1 MW

        add_ts : bool, optional
            Indicator if time series for component are added as well.
            Default: True.
        ts_active_power : :pandas:`pandas.Series<Series>`, optional
            Active power time series of added component. Index of the series
            must contain all time steps in
            :attr:`~.network.timeseries.TimeSeries.timeindex`.
            Values are active power per time step in MW. Currently, if you want
            to add time series (if `add_ts` is True), you must provide a
            time series. It is not automatically retrieved.
        ts_reactive_power : :pandas:`pandas.Series<Series>`, optional
            Reactive power time series of added component. Index of the series
            must contain all time steps in
            :attr:`~.network.timeseries.TimeSeries.timeindex`.
            Values are reactive power per time step in MVA. Currently, if you
            want to add time series (if `add_ts` is True), you must provide a
            time series. It is not automatically retrieved.

        Other Parameters
        ------------------
        kwargs :
            Attributes of added component.
            See :attr:`~.network.topology.Topology.add_generator` respectively
            :attr:`~.network.topology.Topology.add_charging_point` methods
            for more information on required and optional parameters of
            generators and charging points.

        """
        supported_voltage_levels = {4, 5, 6, 7}
        p_nom = kwargs.get("p_nom", None)
        if voltage_level not in supported_voltage_levels:
            if p_nom is None:
                raise ValueError(
                    "Neither appropriate voltage level nor nominal power "
                    "were supplied."
                )
            # Determine voltage level manually from nominal power
            if 4.5 < p_nom <= 17.5:
                voltage_level = 4
            elif 0.3 < p_nom <= 4.5:
                voltage_level = 5
            elif 0.1 < p_nom <= 0.3:
                voltage_level = 6
            elif 0 < p_nom <= 0.1:
                voltage_level = 7
            else:
                raise ValueError("Unsupported voltage level")

        # check if geolocation is given as shapely Point, otherwise transform
        # to shapely Point
        if not type(geolocation) is Point:
            geolocation = Point(geolocation)

        # Connect in MV
        if voltage_level in [4, 5]:
            kwargs["voltage_level"] = voltage_level
            kwargs["geom"] = geolocation
            comp_name = self.topology.connect_to_mv(self, kwargs, comp_type)

        # Connect in LV
        else:
            substations = self.topology.buses_df.loc[
                self.topology.transformers_df.bus1.unique()
            ]
            nearest_substation, _ = find_nearest_bus(geolocation, substations)
            kwargs["mvlv_subst_id"] = int(nearest_substation.split("_")[-2])
            kwargs["geom"] = geolocation
            kwargs["voltage_level"] = voltage_level
            comp_name = self.topology.connect_to_lv(self, kwargs, comp_type)

        if add_ts:
            if comp_type == "generator":
                self.set_time_series_manual(
                    generators_p=pd.DataFrame({comp_name: ts_active_power}),
                    generators_q=pd.DataFrame({comp_name: ts_reactive_power})
                )
            else:
                self.set_time_series_manual(
                    loads_p=pd.DataFrame({comp_name: ts_active_power}),
                    loads_q=pd.DataFrame({comp_name: ts_reactive_power})
                )

        return comp_name

    def remove_component(self, comp_type, comp_name, drop_ts=True):
        """
        Removes single component from network.

        Components can be lines or buses as well as generators, loads, or storage units.
        If drop_ts is set to True, time series of elements are deleted as well.

        Parameters
        ----------
        comp_type : str
            Type of removed component.  Can be 'bus', 'line', 'load', 'generator', or
            'storage_unit'.
        comp_name : str
            Name of component to be removed.
        drop_ts : bool
            Indicator if time series for component are removed as well. Defaults
            to True.

        """
        # Todo: change into remove_components, when add_component is changed into
        #    add_components, to allow removal of several components at a time

        if comp_type == "bus":
            self.topology.remove_bus(comp_name)

        elif comp_type == "line":
            self.topology.remove_line(comp_name)

        elif comp_type == "load":
            self.topology.remove_load(comp_name)
            if drop_ts:
                for ts in ["active_power", "reactive_power"]:
                    timeseries.drop_component_time_series(
                        obj=self.timeseries,
                        df_name="loads_{}".format(ts),
                        comp_names=comp_name
                    )

        elif comp_type == "generator":
            self.topology.remove_generator(comp_name)
            if drop_ts:
                for ts in ["active_power", "reactive_power"]:
                    timeseries.drop_component_time_series(
                        obj=self.timeseries,
                        df_name="generators_{}".format(ts),
                        comp_names=comp_name
                    )

        elif comp_type == "storage_unit":
            self.topology.remove_storage_unit(comp_name)
            if drop_ts:
                for ts in ["active_power", "reactive_power"]:
                    timeseries.drop_component_time_series(
                        obj=self.timeseries,
                        df_name="storage_units_{}".format(ts),
                        comp_names=comp_name
                    )

        else:
            raise ValueError("Component type is not correct.")

    def aggregate_components(
        self,
        aggregate_generators_by_cols=None,
        aggregate_loads_by_cols=None,
    ):
        """
        Aggregates generators and loads at the same bus.

        By default all generators respectively loads at the same bus are aggregated.
        You can specify further columns to consider in the aggregation, such as the
        generator type or the load sector. Make sure to always include the bus in the
        list of columns to aggregate by, as otherwise the topology would change.

        Be aware that by aggregating components you loose some information
        e.g. on load sector or charging point use case.

        Parameters
        -----------
        aggregate_generators_by_cols : list(str) or None
            List of columns to aggregate generators at the same bus by. Valid
            columns are all columns in
            :attr:`~.network.topology.Topology.generators_df`. If an empty list is
            given, generators are not aggregated. Defaults to None, in
            which case all generators at the same bus are aggregated.
        aggregate_loads_by_cols : list(str)
            List of columns to aggregate loads at the same bus by. Valid
            columns are all columns in
            :attr:`~.network.topology.Topology.loads_df`. If an empty list is
            given, generators are not aggregated. Defaults to None, in
            which case all loads at the same bus are aggregated.

        """
        def _aggregate_time_series(attribute, groups, naming):
            return pd.concat(
                [
                    pd.DataFrame(
                        {
                            naming.format("_".join(k))
                            if isinstance(k, tuple) else naming.format(k): getattr(
                                self.timeseries, attribute).loc[:, v].sum(
                                axis=1
                            )
                        }
                    )
                    for k, v in groups.items()
                ],
                axis=1,
            )

        if aggregate_generators_by_cols is None:
            aggregate_generators_by_cols = ["bus"]
        if aggregate_loads_by_cols is None:
            aggregate_loads_by_cols = ["bus"]

        # aggregate generators
        if len(aggregate_generators_by_cols) > 0 and \
                not self.topology.generators_df.empty:

            gens_groupby = self.topology.generators_df.groupby(
                aggregate_generators_by_cols
            )
            naming = "Generators_{}"

            # set up new generators_df
            gens_df_grouped = gens_groupby.sum().reset_index()
            gens_df_grouped["name"] = gens_df_grouped.apply(
                lambda _: naming.format(
                    "_".join(_.loc[aggregate_generators_by_cols])
                ),
                axis=1,
            )
            gens_df_grouped["control"] = "PQ"
            if "weather_cell_id" in gens_df_grouped.columns:
                gens_df_grouped.drop(columns=["weather_cell_id"], inplace=True)
            self.topology.generators_df = gens_df_grouped.set_index("name")

            # set up new generator time series
            self.timeseries.generators_active_power = _aggregate_time_series(
                "generators_active_power", gens_groupby.groups, naming)
            self.timeseries.generators_reactive_power = _aggregate_time_series(
                "generators_reactive_power", gens_groupby.groups, naming)

        # aggregate loads
        if len(aggregate_loads_by_cols) > 0 and \
                not self.topology.loads_df.empty:

            loads_groupby = self.topology.loads_df.groupby(aggregate_loads_by_cols)
            naming = "Loads_{}"

            # set up new loads_df
            loads_df_grouped = loads_groupby.sum().reset_index()
            loads_df_grouped["name"] = loads_df_grouped.apply(
                lambda _: naming.format("_".join(_.loc[aggregate_loads_by_cols])),
                axis=1,
            )
            self.topology.loads_df = loads_df_grouped.set_index("name")

            # set up new loads time series
            self.timeseries.loads_active_power = _aggregate_time_series(
                "loads_active_power", loads_groupby.groups, naming)
            self.timeseries.loads_reactive_power = _aggregate_time_series(
                "loads_reactive_power", loads_groupby.groups, naming)
=======
        tools.aggregate_components(
            self,
            mode=mode,
            aggregate_generators_by_cols=aggregate_generators_by_cols,
            aggregate_loads_by_cols=aggregate_loads_by_cols,
            aggregate_charging_points_by_cols=aggregate_charging_points_by_cols,
        )
>>>>>>> df78f492

    def plot_mv_grid_topology(self, technologies=False, **kwargs):
        """
        Plots plain MV network topology and optionally nodes by technology type
        (e.g. station or generator).

        For more information see :func:`edisgo.tools.plots.mv_grid_topology`.

        Parameters
        ----------
        technologies : bool
            If True plots stations, generators, etc. in the topology in
            different colors. If False does not plot any nodes. Default: False.

        """

        plots.mv_grid_topology(
            self,
            node_color="technology" if technologies is True else None,
            filename=kwargs.get("filename", None),
            grid_district_geom=kwargs.get("grid_district_geom", True),
            background_map=kwargs.get("background_map", True),
            xlim=kwargs.get("xlim", None),
            ylim=kwargs.get("ylim", None),
            title=kwargs.get("title", ""),
        )

    def plot_mv_voltages(self, **kwargs):
        """
        Plots voltages in MV network on network topology plot.

        For more information see :func:`edisgo.tools.plots.mv_grid_topology`.

        """
        try:
            if self.results.v_res is None:
                logging.warning(
                    "Voltages from power flow "
                    "analysis must be available to plot them."
                )
                return
        except AttributeError:
            logging.warning(
                "Results must be available to plot voltages. "
                "Please analyze grid first."
            )
            return
        except ValueError:
            pass

        plots.mv_grid_topology(
            self,
            timestep=kwargs.get("timestep", None),
            node_color="voltage",
            filename=kwargs.get("filename", None),
            grid_district_geom=kwargs.get("grid_district_geom", True),
            background_map=kwargs.get("background_map", True),
            voltage=self.results.v_res,
            limits_cb_nodes=kwargs.get("limits_cb_nodes", None),
            xlim=kwargs.get("xlim", None),
            ylim=kwargs.get("ylim", None),
            title=kwargs.get("title", ""),
        )

    def plot_mv_line_loading(self, **kwargs):
        """
        Plots relative line loading (current from power flow analysis to
        allowed current) of MV lines.

        For more information see :func:`edisgo.tools.plots.mv_grid_topology`.

        """
        try:
            if self.results.i_res is None:
                logging.warning(
                    "Currents `i_res` from power flow analysis "
                    "must be available to plot line loading."
                )
                return
        except AttributeError:
            logging.warning(
                "Results must be available to plot line loading. "
                "Please analyze grid first."
            )
            return

        plots.mv_grid_topology(
            self,
            timestep=kwargs.get("timestep", None),
            line_color="loading",
            node_color=kwargs.get("node_color", None),
            line_load=self.results.i_res,
            filename=kwargs.get("filename", None),
            arrows=kwargs.get("arrows", None),
            grid_district_geom=kwargs.get("grid_district_geom", True),
            background_map=kwargs.get("background_map", True),
            voltage=self.results.v_res,
            limits_cb_lines=kwargs.get("limits_cb_lines", None),
            limits_cb_nodes=kwargs.get("limits_cb_nodes", None),
            xlim=kwargs.get("xlim", None),
            ylim=kwargs.get("ylim", None),
            lines_cmap=kwargs.get("lines_cmap", "inferno_r"),
            title=kwargs.get("title", ""),
            scaling_factor_line_width=kwargs.get("scaling_factor_line_width", None),
            curtailment_df=kwargs.get("curtailment_df", None),
        )

    def plot_mv_grid_expansion_costs(self, **kwargs):
        """
        Plots grid expansion costs per MV line.

        For more information see :func:`edisgo.tools.plots.mv_grid_topology`.

        """
        try:
            if self.results.grid_expansion_costs is None:
                logging.warning(
                    "Grid expansion cost results needed to plot "
                    "them. Please do grid reinforcement."
                )
                return
        except AttributeError:
            logging.warning(
                "Results of MV topology needed to  plot topology "
                "expansion costs. Please reinforce first."
            )
            return

        plots.mv_grid_topology(
            self,
            line_color="expansion_costs",
            grid_expansion_costs=self.results.grid_expansion_costs,
            filename=kwargs.get("filename", None),
            grid_district_geom=kwargs.get("grid_district_geom", True),
            background_map=kwargs.get("background_map", True),
            limits_cb_lines=kwargs.get("limits_cb_lines", None),
            xlim=kwargs.get("xlim", None),
            ylim=kwargs.get("ylim", None),
            lines_cmap=kwargs.get("lines_cmap", "inferno_r"),
            title=kwargs.get("title", ""),
            scaling_factor_line_width=kwargs.get("scaling_factor_line_width", None),
        )

    def plot_mv_storage_integration(self, **kwargs):
        """
        Plots storage position in MV topology of integrated storage units.

        For more information see :func:`edisgo.tools.plots.mv_grid_topology`.

        """
        plots.mv_grid_topology(self, node_color="storage_integration", **kwargs)

    def plot_mv_grid(self, **kwargs):
        """
        General plotting function giving all options of function
        :func:`edisgo.tools.plots.mv_grid_topology`.

        """
        plots.mv_grid_topology(self, **kwargs)

    def histogram_voltage(self, timestep=None, title=True, **kwargs):
        """
        Plots histogram of voltages.

        For more information on the histogram plot and possible configurations
        see :func:`edisgo.tools.plots.histogram`.

        Parameters
        ----------
        timestep : :pandas:`pandas.Timestamp<Timestamp>` or \
            list(:pandas:`pandas.Timestamp<Timestamp>`) or None, optional
            Specifies time steps histogram is plotted for. If timestep is None
            all time steps voltages are calculated for are used. Default: None.
        title : :obj:`str` or :obj:`bool`, optional
            Title for plot. If True title is auto generated. If False plot has
            no title. If :obj:`str`, the provided title is used. Default: True.

        """
        try:
            data = self.results.v_res
            if data is None:
                logger.warning(
                    "Results for voltages are required for "
                    "voltage histogramm. Please analyze first."
                )
                return
        except AttributeError:
            logger.warning(
                "Results are required for voltage histogramm. Please analyze first."
            )
            return

        if timestep is None:
            timestep = data.index
        # check if timesteps is array-like, otherwise convert to list
        if not hasattr(timestep, "__len__"):
            timestep = [timestep]

        if title is True:
            if len(timestep) == 1:
                title = "Voltage histogram for time step {}".format(timestep[0])
            else:
                title = "Voltage histogram \nfor time steps {} to {}".format(
                    timestep[0], timestep[-1]
                )
        elif title is False:
            title = None
        plots.histogram(data=data, title=title, timeindex=timestep, **kwargs)

    def histogram_relative_line_load(
        self, timestep=None, title=True, voltage_level="mv_lv", **kwargs
    ):
        """
        Plots histogram of relative line loads.

        For more information on how the relative line load is calculated see
        :func:`edisgo.tools.tools.get_line_loading_from_network`.
        For more information on the histogram plot and possible configurations
        see :func:`edisgo.tools.plots.histogram`.

        Parameters
        ----------
        timestep : :pandas:`pandas.Timestamp<Timestamp>` or \
            list(:pandas:`pandas.Timestamp<Timestamp>`) or None, optional
            Specifies time step(s) histogram is plotted for. If `timestep` is
            None all time steps currents are calculated for are used.
            Default: None.
        title : :obj:`str` or :obj:`bool`, optional
            Title for plot. If True title is auto generated. If False plot has
            no title. If :obj:`str`, the provided title is used. Default: True.
        voltage_level : :obj:`str`
            Specifies which voltage level to plot voltage histogram for.
            Possible options are 'mv', 'lv' and 'mv_lv'. 'mv_lv' is also the
            fallback option in case of wrong input. Default: 'mv_lv'

        """
        try:
            if self.results.i_res is None:
                logger.warning(
                    "Currents `i_res` from power flow analysis "
                    "must be available to plot histogram line "
                    "loading."
                )
                return
        except AttributeError:
            logger.warning(
                "Results must be available to plot histogram line "
                "loading. Please analyze grid first."
            )
            return

        if voltage_level == "mv":
            lines = self.topology.mv_grid.lines_df
        elif voltage_level == "lv":
            lines = self.topology.lines_df[
                ~self.topology.lines_df.index.isin(self.topology.mv_grid.lines_df.index)
            ]
        else:
            lines = self.topology.lines_df

        rel_line_loading = tools.calculate_relative_line_load(
            self, lines.index, timestep
        )

        if timestep is None:
            timestep = rel_line_loading.index
        # check if timesteps is array-like, otherwise convert to list
        if not hasattr(timestep, "__len__"):
            timestep = [timestep]

        if title is True:
            if len(timestep) == 1:
                title = "Relative line load histogram for time step {}".format(
                    timestep[0]
                )
            else:
                title = (
                    "Relative line load histogram \nfor time steps "
                    "{} to {}".format(timestep[0], timestep[-1])
                )
        elif title is False:
            title = None
        plots.histogram(data=rel_line_loading, title=title, **kwargs)

    def save(
        self,
        directory,
        save_results=True,
        save_topology=True,
        save_timeseries=True,
        **kwargs
    ):
        """
        Saves EDisGo object to csv.

        It can be chosen if results, topology and timeseries should be saved.
        For each one, a separate directory is created.

        Parameters
        ----------
        directory : str
            Main directory to save EDisGo object to.
        save_results : bool, optional
            Indicates whether to save :class:`~.network.results.Results`
            object. Per default it is saved. See
            :attr:`~.network.results.Results.to_csv` for more information.
        save_topology : bool, optional
            Indicates whether to save :class:`~.network.topology.Topology`.
            Per default it is saved. See
            :attr:`~.network.topology.Topology.to_csv` for more information.
        save_timeseries : bool, optional
            Indicates whether to save :class:`~.network.timeseries.Timeseries`.
            Per default it is saved. See
            :attr:`~.network.timeseries.Timeseries.to_csv` for more
            information.

        Other Parameters
        ------------------
        reduce_memory : bool, optional
            If True, size of dataframes containing time series in
            :class:`~.network.results.Results` and
            :class:`~.network.timeseries.TimeSeries`
            is reduced. See :attr:`~.network.results.Results.reduce_memory`
            and :attr:`~.network.timeseries.TimeSeries.reduce_memory` for more
            information. Type to convert to can be specified by providing
            `to_type` as keyword argument. Further parameters of reduce_memory
            functions cannot be passed here. Call these functions directly to
            make use of further options. Default: False.
        to_type : str, optional
            Data type to convert time series data to. This is a tradeoff
            between precision and memory. Default: "float32".

        """
        os.makedirs(directory, exist_ok=True)
        if save_results:
            self.results.to_csv(
                os.path.join(directory, "results"),
                reduce_memory=kwargs.get("reduce_memory", False),
                to_type=kwargs.get("to_type", "float32"),
                parameters=kwargs.get("parameters", None),
            )
        if save_topology:
            self.topology.to_csv(os.path.join(directory, "topology"))
        if save_timeseries:
            self.timeseries.to_csv(
                os.path.join(directory, "timeseries"),
                reduce_memory=kwargs.get("reduce_memory", False),
                to_type=kwargs.get("to_type", "float32"),
            )

    def save_edisgo_to_pickle(self, path="", filename=None):
        abs_path = os.path.abspath(path)
        if filename is None:
            filename = "edisgo_object_{ext}.pkl".format(ext=self.topology.mv_grid.id)
        pickle.dump(self, open(os.path.join(abs_path, filename), "wb"))

    def reduce_memory(self, **kwargs):
        """
        Reduces size of dataframes containing time series to save memory.

        Per default, float data is stored as float64. As this precision is
        barely needed, this function can be used to convert time series data
        to a data subtype with less memory usage, such as float32.

        Other Parameters
        -----------------
        to_type : str, optional
            Data type to convert time series data to. This is a tradeoff
            between precision and memory. Default: "float32".
        results_attr_to_reduce : list(str), optional
            See `attr_to_reduce` parameter in
            :attr:`~.network.results.Results.reduce_memory` for more
            information.
        timeseries_attr_to_reduce : list(str), optional
            See `attr_to_reduce` parameter in
            :attr:`~.network.timeseries.TimeSeries.reduce_memory` for more
            information.

        """
        # time series
        self.timeseries.reduce_memory(
            to_type=kwargs.get("to_type", "float32"),
            attr_to_reduce=kwargs.get("timeseries_attr_to_reduce", None),
        )
        # results
        self.results.reduce_memory(
            to_type=kwargs.get("to_type", "float32"),
            attr_to_reduce=kwargs.get("results_attr_to_reduce", None),
        )


def import_edisgo_from_pickle(filename, path=""):
    abs_path = os.path.abspath(path)
    return pickle.load(open(os.path.join(abs_path, filename), "rb"))


def import_edisgo_from_files(
    directory="",
    import_topology=True,
    import_timeseries=False,
    import_results=False,
    **kwargs
):
    edisgo_obj = EDisGo(import_timeseries=False)
    if import_topology:
        topology_dir = kwargs.get(
            "topology_directory", os.path.join(directory, "topology")
        )
        if os.path.exists(topology_dir):
            edisgo_obj.topology.from_csv(topology_dir, edisgo_obj)
        else:
            logging.warning("No topology directory found. Topology not imported.")
    if import_timeseries:
        if os.path.exists(os.path.join(directory, "timeseries")):
            edisgo_obj.timeseries.from_csv(os.path.join(directory, "timeseries"))
        else:
            logging.warning("No timeseries directory found. Timeseries not imported.")
    if import_results:
        parameters = kwargs.get("parameters", None)
        if os.path.exists(os.path.join(directory, "results")):
            edisgo_obj.results.from_csv(os.path.join(directory, "results"), parameters)
        else:
            logging.warning("No results directory found. Results not imported.")
    if kwargs.get("import_residual_load", False):
        if os.path.exists(os.path.join(directory, "time_series_sums.csv")):
            residual_load = (
                pd.read_csv(os.path.join(directory, "time_series_sums.csv"))
                .rename(columns={"Unnamed: 0": "timeindex"})
                .set_index("timeindex")["residual_load"]
            )
            residual_load.index = pd.to_datetime(residual_load.index)
            edisgo_obj.timeseries._residual_load = residual_load
    return edisgo_obj<|MERGE_RESOLUTION|>--- conflicted
+++ resolved
@@ -112,7 +112,8 @@
         self.results = Results(self)
         self.opf_results = OPFResults()
         self.timeseries = timeseries.TimeSeries(
-            timeindex=kwargs.get("timeindex", pd.DatetimeIndex([])))
+            timeindex=kwargs.get("timeindex", pd.DatetimeIndex([]))
+        )
 
         # import new generators
         if kwargs.get("generator_scenario", None) is not None:
@@ -167,9 +168,15 @@
         """
         self.timeseries.timeindex = timeindex
 
-    def set_time_series_manual(self, generators_p=None, loads_p=None,
-                               storage_units_p=None, generators_q=None, loads_q=None,
-                               storage_units_q=None):
+    def set_time_series_manual(
+        self,
+        generators_p=None,
+        loads_p=None,
+        storage_units_p=None,
+        generators_q=None,
+        loads_q=None,
+        storage_units_q=None,
+    ):
         """
         Sets given component time series.
 
@@ -215,13 +222,13 @@
             self,
             ts_generators=generators_p,
             ts_loads=loads_p,
-            ts_storage_units=storage_units_p
+            ts_storage_units=storage_units_p,
         )
         self.timeseries.set_reactive_power_manual(
             self,
             ts_generators=generators_q,
             ts_loads=loads_q,
-            ts_storage_units=storage_units_q
+            ts_storage_units=storage_units_q,
         )
 
     def set_time_series_worst_case_analysis(self, cases=None):
@@ -247,11 +254,15 @@
         self.timeseries.set_worst_case(self, cases)
 
     def set_time_series_active_power_predefined(
-            self,
-            fluctuating_generators_ts=None, fluctuating_generators_names=None,
-            dispatchable_generators_ts=None, dispatchable_generators_names=None,
-            conventional_loads_ts=None, conventional_loads_names=None,
-            charging_points_ts=None, charging_points_names=None,
+        self,
+        fluctuating_generators_ts=None,
+        fluctuating_generators_names=None,
+        dispatchable_generators_ts=None,
+        dispatchable_generators_names=None,
+        conventional_loads_ts=None,
+        conventional_loads_names=None,
+        charging_points_ts=None,
+        charging_points_names=None,
     ):
         """
         Uses predefined feed-in or demand profiles.
@@ -328,32 +339,28 @@
             )
         if fluctuating_generators_ts is not None:
             self.timeseries.predefined_fluctuating_generators_by_technology(
-                self,
-                fluctuating_generators_ts,
-                fluctuating_generators_names
+                self, fluctuating_generators_ts, fluctuating_generators_names
             )
         if dispatchable_generators_ts is not None:
             self.timeseries.predefined_dispatchable_generators_by_technology(
-                self,
-                dispatchable_generators_ts,
-                dispatchable_generators_names
+                self, dispatchable_generators_ts, dispatchable_generators_names
             )
         if conventional_loads_ts is not None:
             self.timeseries.predefined_conventional_loads_by_sector(
-                self,
-                conventional_loads_ts,
-                conventional_loads_names
+                self, conventional_loads_ts, conventional_loads_names
             )
         if charging_points_ts is not None:
             self.timeseries.predefined_charging_points_by_use_case(
-                self,
-                charging_points_ts,
-                charging_points_names
+                self, charging_points_ts, charging_points_names
             )
 
     def set_time_series_reactive_power_control(
-            self, control="fixed_cosphi", generators_parametrisation=None,
-            loads_parametrisation=None, storage_units_parametrisation=None):
+        self,
+        control="fixed_cosphi",
+        generators_parametrisation=None,
+        loads_parametrisation=None,
+        storage_units_parametrisation=None,
+    ):
         """
         Parameters
         -----------
@@ -380,7 +387,7 @@
                 self,
                 generators_parametrisation=generators_parametrisation,
                 loads_parametrisation=loads_parametrisation,
-                storage_units_parametrisation=storage_units_parametrisation
+                storage_units_parametrisation=storage_units_parametrisation,
             )
         else:
             raise ValueError("'control' must be 'fixed_cosphi'.")
@@ -586,10 +593,11 @@
 
         # get converged and not converged time steps
         timesteps_converged = pf_results["converged"][
-            pf_results["converged"]["0"]].index
-        timesteps_not_converged = \
-            pf_results["converged"][
-                ~pf_results["converged"]["0"]].index
+            pf_results["converged"]["0"]
+        ].index
+        timesteps_not_converged = pf_results["converged"][
+            ~pf_results["converged"]["0"]
+        ].index
 
         if raise_not_converged and len(timesteps_not_converged) > 0:
             raise ValueError(
@@ -600,8 +608,7 @@
             )
 
         # handle converged time steps
-        pypsa_io.process_pfa_results(self, pypsa_network,
-                                     timesteps_converged)
+        pypsa_io.process_pfa_results(self, pypsa_network, timesteps_converged)
 
     def reinforce(self, **kwargs):
         """
@@ -688,7 +695,6 @@
             entries.
 
         """
-<<<<<<< HEAD
         # ToDo: Add option to add transformer.
         # Todo: change into add_components to allow adding of several components
         #    at a time, change topology.add_load etc. to add_loads, where
@@ -705,7 +711,7 @@
             if add_ts:
                 self.set_time_series_manual(
                     generators_p=pd.DataFrame({comp_name: ts_active_power}),
-                    generators_q=pd.DataFrame({comp_name: ts_reactive_power})
+                    generators_q=pd.DataFrame({comp_name: ts_reactive_power}),
                 )
 
         elif comp_type == "storage_unit":
@@ -713,7 +719,7 @@
             if add_ts:
                 self.set_time_series_manual(
                     storage_units_p=pd.DataFrame({comp_name: ts_active_power}),
-                    storage_units_q=pd.DataFrame({comp_name: ts_reactive_power})
+                    storage_units_q=pd.DataFrame({comp_name: ts_reactive_power}),
                 )
 
         elif comp_type == "load":
@@ -721,12 +727,14 @@
             if add_ts:
                 self.set_time_series_manual(
                     loads_p=pd.DataFrame({comp_name: ts_active_power}),
-                    loads_q=pd.DataFrame({comp_name: ts_reactive_power})
+                    loads_q=pd.DataFrame({comp_name: ts_reactive_power}),
                 )
 
         else:
-            raise ValueError("Invalid input for parameter 'comp_type'. Must either be "
-                             "'line', 'bus', 'generator', 'load' or 'storage_unit'.")
+            raise ValueError(
+                "Invalid input for parameter 'comp_type'. Must either be "
+                "'line', 'bus', 'generator', 'load' or 'storage_unit'."
+            )
         return comp_name
 
     def integrate_component(
@@ -840,12 +848,12 @@
             if comp_type == "generator":
                 self.set_time_series_manual(
                     generators_p=pd.DataFrame({comp_name: ts_active_power}),
-                    generators_q=pd.DataFrame({comp_name: ts_reactive_power})
+                    generators_q=pd.DataFrame({comp_name: ts_reactive_power}),
                 )
             else:
                 self.set_time_series_manual(
                     loads_p=pd.DataFrame({comp_name: ts_active_power}),
-                    loads_q=pd.DataFrame({comp_name: ts_reactive_power})
+                    loads_q=pd.DataFrame({comp_name: ts_reactive_power}),
                 )
 
         return comp_name
@@ -885,7 +893,7 @@
                     timeseries.drop_component_time_series(
                         obj=self.timeseries,
                         df_name="loads_{}".format(ts),
-                        comp_names=comp_name
+                        comp_names=comp_name,
                     )
 
         elif comp_type == "generator":
@@ -895,7 +903,7 @@
                     timeseries.drop_component_time_series(
                         obj=self.timeseries,
                         df_name="generators_{}".format(ts),
-                        comp_names=comp_name
+                        comp_names=comp_name,
                     )
 
         elif comp_type == "storage_unit":
@@ -905,7 +913,7 @@
                     timeseries.drop_component_time_series(
                         obj=self.timeseries,
                         df_name="storage_units_{}".format(ts),
-                        comp_names=comp_name
+                        comp_names=comp_name,
                     )
 
         else:
@@ -943,16 +951,17 @@
             which case all loads at the same bus are aggregated.
 
         """
+
         def _aggregate_time_series(attribute, groups, naming):
             return pd.concat(
                 [
                     pd.DataFrame(
                         {
                             naming.format("_".join(k))
-                            if isinstance(k, tuple) else naming.format(k): getattr(
-                                self.timeseries, attribute).loc[:, v].sum(
-                                axis=1
-                            )
+                            if isinstance(k, tuple)
+                            else naming.format(k): getattr(self.timeseries, attribute)
+                            .loc[:, v]
+                            .sum(axis=1)
                         }
                     )
                     for k, v in groups.items()
@@ -966,8 +975,10 @@
             aggregate_loads_by_cols = ["bus"]
 
         # aggregate generators
-        if len(aggregate_generators_by_cols) > 0 and \
-                not self.topology.generators_df.empty:
+        if (
+            len(aggregate_generators_by_cols) > 0
+            and not self.topology.generators_df.empty
+        ):
 
             gens_groupby = self.topology.generators_df.groupby(
                 aggregate_generators_by_cols
@@ -977,9 +988,7 @@
             # set up new generators_df
             gens_df_grouped = gens_groupby.sum().reset_index()
             gens_df_grouped["name"] = gens_df_grouped.apply(
-                lambda _: naming.format(
-                    "_".join(_.loc[aggregate_generators_by_cols])
-                ),
+                lambda _: naming.format("_".join(_.loc[aggregate_generators_by_cols])),
                 axis=1,
             )
             gens_df_grouped["control"] = "PQ"
@@ -989,13 +998,14 @@
 
             # set up new generator time series
             self.timeseries.generators_active_power = _aggregate_time_series(
-                "generators_active_power", gens_groupby.groups, naming)
+                "generators_active_power", gens_groupby.groups, naming
+            )
             self.timeseries.generators_reactive_power = _aggregate_time_series(
-                "generators_reactive_power", gens_groupby.groups, naming)
+                "generators_reactive_power", gens_groupby.groups, naming
+            )
 
         # aggregate loads
-        if len(aggregate_loads_by_cols) > 0 and \
-                not self.topology.loads_df.empty:
+        if len(aggregate_loads_by_cols) > 0 and not self.topology.loads_df.empty:
 
             loads_groupby = self.topology.loads_df.groupby(aggregate_loads_by_cols)
             naming = "Loads_{}"
@@ -1010,18 +1020,11 @@
 
             # set up new loads time series
             self.timeseries.loads_active_power = _aggregate_time_series(
-                "loads_active_power", loads_groupby.groups, naming)
+                "loads_active_power", loads_groupby.groups, naming
+            )
             self.timeseries.loads_reactive_power = _aggregate_time_series(
-                "loads_reactive_power", loads_groupby.groups, naming)
-=======
-        tools.aggregate_components(
-            self,
-            mode=mode,
-            aggregate_generators_by_cols=aggregate_generators_by_cols,
-            aggregate_loads_by_cols=aggregate_loads_by_cols,
-            aggregate_charging_points_by_cols=aggregate_charging_points_by_cols,
-        )
->>>>>>> df78f492
+                "loads_reactive_power", loads_groupby.groups, naming
+            )
 
     def plot_mv_grid_topology(self, technologies=False, **kwargs):
         """
