from __future__ import annotations

import copy
import logging
import os
import pickle
import shutil

from numbers import Number
from pathlib import PurePath

import numpy as np
import pandas as pd

from sqlalchemy.engine.base import Engine

from edisgo.flex_opt.charging_strategies import charging_strategy
from edisgo.flex_opt.heat_pump_operation import (
    operating_strategy as hp_operating_strategy,
)
from edisgo.flex_opt.reinforce_grid import reinforce_grid
from edisgo.io import pypsa_io
from edisgo.io.ding0_import import import_ding0_grid
from edisgo.io.electromobility_import import (
    distribute_charging_demand,
    import_electromobility,
    import_electromobility_from_database,
    integrate_charging_parks,
)
from edisgo.io.generators_import import oedb as import_generators_oedb

# from edisgo.io.heat_pump_import import oedb as import_heat_pumps_oedb
from edisgo.network import timeseries
from edisgo.network.electromobility import Electromobility
from edisgo.network.heat import HeatPump
from edisgo.network.results import Results
from edisgo.network.topology import Topology
from edisgo.opf.results.opf_result_class import OPFResults
from edisgo.opf.run_mp_opf import run_mp_opf
from edisgo.tools import plots, tools
from edisgo.tools.config import Config
from edisgo.tools.geo import find_nearest_bus

if "READTHEDOCS" not in os.environ:
    from shapely.geometry import Point

logger = logging.getLogger(__name__)


class EDisGo:
    """
    Provides the top-level API for invocation of data import, power flow
    analysis, network reinforcement, flexibility measures, etc..

    Parameters
    ----------
    ding0_grid : :obj:`str`
        Path to directory containing csv files of network to be loaded.
    generator_scenario : None or :obj:`str`, optional
        If None, the generator park of the imported grid is kept as is.
        Otherwise defines which scenario of future generator park to use
        and invokes grid integration of these generators. Possible options are
        'nep2035' and 'ego100'. These are scenarios from the research project
        `open_eGo <https://openegoproject.wordpress.com/>`_ (see
        `final report <https://www.uni-flensburg.de/fileadmin/content/\
        abteilungen/industrial/dokumente/downloads/veroeffentlichungen/\
        forschungsergebnisse/20190426endbericht-openego-fkz0325881-final.pdf>`_
        for more information on the scenarios).
        See :attr:`~.EDisGo.import_generators` for further information on how
        generators are integrated and what further options there are.
        Default: None.
    timeindex : None or :pandas:`pandas.DatetimeIndex<DatetimeIndex>`, optional
        Defines the time steps feed-in and demand time series of all generators, loads
        and storage units need to be set.
        The time index is for example used as default for time steps considered in
        the power flow analysis and when checking the integrity of the network.
        Providing a time index is only optional in case a worst case analysis is set
        up using :func:`~set_time_series_worst_case_analysis`.
        In all other cases a time index needs to be set manually.
    config_path : None or str or dict
        Path to the config directory. Options are:

        * 'default' (default)
            If `config_path` is set to 'default', the provided default config files
            are used directly.
        * str
            If `config_path` is a string, configs will be loaded from the
            directory specified by `config_path`. If the directory
            does not exist, it is created. If config files don't exist, the
            default config files are copied into the directory.
        * dict
            A dictionary can be used to specify different paths to the
            different config files. The dictionary must have the following
            keys:

            * 'config_db_tables'

            * 'config_grid'

            * 'config_grid_expansion'

            * 'config_timeseries'

            Values of the dictionary are paths to the corresponding
            config file. In contrast to the other options, the directories
            and config files must exist and are not automatically created.
        * None
            If `config_path` is None, configs are loaded from the edisgo
            default config directory ($HOME$/.edisgo). If the directory
            does not exist, it is created. If config files don't exist, the
            default config files are copied into the directory.

        Default: "default".

    Attributes
    ----------
    topology : :class:`~.network.topology.Topology`
        The topology is a container object holding the topology of the grids including
        buses, lines, transformers, switches and components connected to the grid
        including generators, loads and storage units.
    timeseries : :class:`~.network.timeseries.TimeSeries`
        Container for active and reactive power time series of generators, loads and
        storage units.
    results : :class:`~.network.results.Results`
        This is a container holding all calculation results from power flow
        analyses and grid reinforcement.
    electromobility : :class:`~.network.electromobility.Electromobility`
        This class holds data on charging processes (how long cars are parking at a
        charging station, how much they need to charge, etc.) necessary to apply
        different charging strategies, as well as information on potential charging
        sites and integrated charging parks.
    heat_pump : :class:`~.network.heat.HeatPump`
        This is a container holding heat pump data such as COP, heat demand to be
        served and heat storage information.

    """

    def __init__(self, **kwargs):

        # load configuration
        self._config = Config(**kwargs)

        # instantiate topology object and load grid data
        self.topology = Topology(config=self.config)
        self.import_ding0_grid(path=kwargs.get("ding0_grid", None))

        # set up results and time series container
        self.results = Results(self)
        self.opf_results = OPFResults()
        self.timeseries = timeseries.TimeSeries(
            timeindex=kwargs.get("timeindex", pd.DatetimeIndex([]))
        )

        # instantiate electromobility and heat pump object
        self.electromobility = Electromobility(edisgo_obj=self)
        self.heat_pump = HeatPump()

        # import new generators
        if kwargs.get("generator_scenario", None) is not None:
            self.import_generators(
                generator_scenario=kwargs.pop("generator_scenario"), **kwargs
            )

    @property
    def config(self):
        """
        eDisGo configuration data.

        Parameters
        ----------
        kwargs : dict
            Dictionary with keyword arguments to set up Config object. See parameters
            of :class:`~.tools.config.Config` class for more information on possible
            input parameters.

        Returns
        -------
        :class:`~.tools.config.Config`
            Config object with configuration data from config files.

        """
        return self._config

    @config.setter
    def config(self, kwargs):
        self._config = Config(**kwargs)

    def import_ding0_grid(self, path):
        """
        Import ding0 topology data from csv files in the format as
        `Ding0 <https://github.com/openego/ding0>`_ provides it.

        Parameters
        -----------
        path : str
            Path to directory containing csv files of network to be loaded.

        """
        if path is not None:
            import_ding0_grid(path, self)

    def set_timeindex(self, timeindex):
        """
        Sets :py:attr:`~.network.timeseries.TimeSeries.timeindex` all time-dependent
        attributes are indexed by.

        The time index is for example used as default for time steps considered in
        the power flow analysis and when checking the integrity of the network.

        Parameters
        -----------
        timeindex : :pandas:`pandas.DatetimeIndex<DatetimeIndex>`
            Time index to set.

        """
        self.timeseries.timeindex = timeindex

    def set_time_series_manual(
        self,
        generators_p=None,
        loads_p=None,
        storage_units_p=None,
        generators_q=None,
        loads_q=None,
        storage_units_q=None,
    ):
        """
        Sets given component time series.

        If time series for a component were already set before, they are overwritten.

        Parameters
        -----------
        generators_p : :pandas:`pandas.DataFrame<DataFrame>`
            Active power time series in MW of generators. Index of the data frame is
            a datetime index. Columns contain generators names of generators to set
            time series for. Default: None.
        loads_p : :pandas:`pandas.DataFrame<DataFrame>`
            Active power time series in MW of loads. Index of the data frame is
            a datetime index. Columns contain load names of loads to set
            time series for. Default: None.
        storage_units_p : :pandas:`pandas.DataFrame<DataFrame>`
            Active power time series in MW of storage units. Index of the data frame is
            a datetime index. Columns contain storage unit names of storage units to set
            time series for. Default: None.
        generators_q : :pandas:`pandas.DataFrame<DataFrame>`
            Reactive power time series in MVA of generators. Index of the data frame is
            a datetime index. Columns contain generators names of generators to set
            time series for. Default: None.
        loads_q : :pandas:`pandas.DataFrame<DataFrame>`
            Reactive power time series in MVA of loads. Index of the data frame is
            a datetime index. Columns contain load names of loads to set
            time series for. Default: None.
        storage_units_q : :pandas:`pandas.DataFrame<DataFrame>`
            Reactive power time series in MVA of storage units. Index of the data frame
            is a datetime index. Columns contain storage unit names of storage units to
            set time series for. Default: None.

        Notes
        ------
        This function raises a warning in case a time index was not previously set.
        You can set the time index upon initialisation of the EDisGo object by
        providing the input parameter 'timeindex' or using the function
        :attr:`~.edisgo.EDisGo.set_timeindex`.
        Also make sure that the time steps for which time series are provided include
        the set time index.

        """
        # check if time index is already set, otherwise raise warning
        if self.timeseries.timeindex.empty:
            logger.warning(
                "When setting time series manually a time index is not automatically "
                "set but needs to be set by the user. You can set the time index "
                "upon initialisation of the EDisGo object by providing the input "
                "parameter 'timeindex' or using the function EDisGo.set_timeindex()."
            )
        self.timeseries.set_active_power_manual(
            self,
            ts_generators=generators_p,
            ts_loads=loads_p,
            ts_storage_units=storage_units_p,
        )
        self.timeseries.set_reactive_power_manual(
            self,
            ts_generators=generators_q,
            ts_loads=loads_q,
            ts_storage_units=storage_units_q,
        )

    def set_time_series_worst_case_analysis(
        self,
        cases=None,
        generators_names=None,
        loads_names=None,
        storage_units_names=None,
    ):
        """
        Sets demand and feed-in of all loads, generators and storage units for the
        specified worst cases.

        See :func:`~.network.timeseries.TimeSeries.set_worst_case` for more information.

        Parameters
        -----------
        cases : str or list(str)
            List with worst-cases to generate time series for. Can be
            'feed-in_case', 'load_case' or both. Defaults to None in which case both
            'feed-in_case' and 'load_case' are set up.
        generators_names : list(str)
            Defines for which generators to set worst case time series. If None,
            time series are set for all generators. Default: None.
        loads_names : list(str)
            Defines for which loads to set worst case time series. If None,
            time series are set for all loads. Default: None.
        storage_units_names : list(str)
            Defines for which storage units to set worst case time series. If None,
            time series are set for all storage units. Default: None.

        """
        if cases is None:
            cases = ["load_case", "feed-in_case"]
        if isinstance(cases, str):
            cases = [cases]

        self.timeseries.set_worst_case(
            self, cases, generators_names, loads_names, storage_units_names
        )

    def set_time_series_active_power_predefined(
        self,
        fluctuating_generators_ts=None,
        fluctuating_generators_names=None,
        dispatchable_generators_ts=None,
        dispatchable_generators_names=None,
        conventional_loads_ts=None,
        conventional_loads_names=None,
        charging_points_ts=None,
        charging_points_names=None,
    ):
        """
        Uses predefined feed-in or demand profiles.

        Predefined profiles comprise i.e. standard electric conventional load profiles
        for different sectors generated using the oemof
        `demandlib <https://github.com/oemof/demandlib/>`_ or feed-in time series of
        fluctuating solar and wind generators provided on the OpenEnergy DataBase for
        the weather year 2011.

        This function can also be used to provide your own profiles per technology or
        load sector.

        Parameters
        -----------
        fluctuating_generators_ts : str or :pandas:`pandas.DataFrame<DataFrame>`
            Defines which technology-specific (or technology and weather cell specific)
            time series to use to set active power time series of fluctuating
            generators. See parameter `ts_generators` in
            :func:`~.network.timeseries.TimeSeries.predefined_fluctuating_generators_by_technology`
            for more information. If None, no time series of fluctuating generators
            are set. Default: None.
        fluctuating_generators_names : list(str)
            Defines for which fluctuating generators to apply technology-specific time
            series. See parameter `generator_names` in
            :func:`~.network.timeseries.TimeSeries.predefined_dispatchable_generators_by_technology`
            for more information. Default: None.
        dispatchable_generators_ts : :pandas:`pandas.DataFrame<DataFrame>`
            Defines which technology-specific time series to use to set active power
            time series of dispatchable generators.
            See parameter `ts_generators` in
            :func:`~.network.timeseries.TimeSeries.predefined_dispatchable_generators_by_technology`
            for more information. If None, no time series of dispatchable generators
            are set. Default: None.
        dispatchable_generators_names : list(str)
            Defines for which dispatchable generators to apply technology-specific time
            series. See parameter `generator_names` in
            :func:`~.network.timeseries.TimeSeries.predefined_dispatchable_generators_by_technology`
            for more information. Default: None.
        conventional_loads_ts : :pandas:`pandas.DataFrame<DataFrame>`
            Defines which sector-specific time series to use to set active power
            time series of conventional loads.
            See parameter `ts_loads` in
            :func:`~.network.timeseries.TimeSeries.predefined_conventional_loads_by_sector`
            for more information. If None, no time series of conventional loads
            are set. Default: None.
        conventional_loads_names : list(str)
            Defines for which conventional loads to apply technology-specific time
            series. See parameter `load_names` in
            :func:`~.network.timeseries.TimeSeries.predefined_conventional_loads_by_sector`
            for more information. Default: None.
        charging_points_ts : :pandas:`pandas.DataFrame<DataFrame>`
            Defines which use-case-specific time series to use to set active power
            time series of charging points.
            See parameter `ts_loads` in
            :func:`~.network.timeseries.TimeSeries.predefined_charging_points_by_use_case`
            for more information. If None, no time series of charging points
            are set. Default: None.
        charging_points_names : list(str)
            Defines for which charging points to apply use-case-specific time
            series. See parameter `load_names` in
            :func:`~.network.timeseries.TimeSeries.predefined_charging_points_by_use_case`
            for more information. Default: None.

        Notes
        ------
        This function raises a warning in case a time index was not previously set.
        You can set the time index upon initialisation of the EDisGo object by
        providing the input parameter 'timeindex' or using the function
        :attr:`~.edisgo.EDisGo.set_timeindex`.
        Also make sure that the time steps for which time series are provided include
        the set time index.

        """
        if self.timeseries.timeindex.empty:
            logger.warning(
                "When setting time series using predefined profiles a time index is "
                "not automatically set but needs to be set by the user. In some cases "
                "not setting a time index prior to calling this function may lead "
                "to errors. You can set the time index upon initialisation of the "
                "EDisGo object by providing the input parameter 'timeindex' or using "
                "the function EDisGo.set_timeindex()."
            )
            return
        if fluctuating_generators_ts is not None:
            self.timeseries.predefined_fluctuating_generators_by_technology(
                self, fluctuating_generators_ts, fluctuating_generators_names
            )
        if dispatchable_generators_ts is not None:
            self.timeseries.predefined_dispatchable_generators_by_technology(
                self, dispatchable_generators_ts, dispatchable_generators_names
            )
        if conventional_loads_ts is not None:
            self.timeseries.predefined_conventional_loads_by_sector(
                self, conventional_loads_ts, conventional_loads_names
            )
        if charging_points_ts is not None:
            self.timeseries.predefined_charging_points_by_use_case(
                self, charging_points_ts, charging_points_names
            )

    def set_time_series_reactive_power_control(
        self,
        control="fixed_cosphi",
        generators_parametrisation="default",
        loads_parametrisation="default",
        storage_units_parametrisation="default",
    ):
        """
        Set reactive power time series of components.

        Parameters
        -----------
        control : str
            Type of reactive power control to apply. Currently the only option is
            'fixed_coshpi'. See :func:`~.network.timeseries.TimeSeries.fixed_cosphi`
            for further information.
        generators_parametrisation : str or :pandas:`pandas.DataFrame<dataframe>`
            See parameter `generators_parametrisation` in
            :func:`~.network.timeseries.TimeSeries.fixed_cosphi` for further
            information. Here, per default, the option 'default' is used.
        loads_parametrisation : str or :pandas:`pandas.DataFrame<dataframe>`
            See parameter `loads_parametrisation` in
            :func:`~.network.timeseries.TimeSeries.fixed_cosphi` for further
            information. Here, per default, the option 'default' is used.
        storage_units_parametrisation : str or :pandas:`pandas.DataFrame<dataframe>`
            See parameter `storage_units_parametrisation` in
            :func:`~.network.timeseries.TimeSeries.fixed_cosphi` for further
            information. Here, per default, the option 'default' is used.

        Notes
        ------
        Be careful to set parametrisation of other component types to None if you only
        want to set reactive power of certain components. See example below for further
        information.

        Examples
        --------
        To only set reactive power time series of one generator using default
        configurations you can do the following:

        >>> self.set_time_series_reactive_power_control(
        >>>     generators_parametrisation=pd.DataFrame(
        >>>        {
        >>>            "components": [["Generator_1"]],
        >>>            "mode": ["default"],
        >>>            "power_factor": ["default"],
        >>>        },
        >>>        index=[1],
        >>>     ),
        >>>     loads_parametrisation=None,
        >>>     storage_units_parametrisation=None
        >>> )

        In the example above, `loads_parametrisation` and
        `storage_units_parametrisation` need to be set to None, otherwise already
        existing time series would be overwritten.

        To only change configuration of one load and for all other components use
        default configurations you can do the following:

        >>> self.set_time_series_reactive_power_control(
        >>>     loads_parametrisation=pd.DataFrame(
        >>>        {
        >>>            "components": [["Load_1"],
        >>>                           self.topology.loads_df.index.drop(["Load_1"])],
        >>>            "mode": ["capacitive", "default"],
        >>>            "power_factor": [0.98, "default"],
        >>>        },
        >>>        index=[1, 2],
        >>>     )
        >>> )

        In the example above, `generators_parametrisation` and
        `storage_units_parametrisation` do not need to be set as default configurations
        are per default used for all generators and storage units anyways.

        """
        if control == "fixed_cosphi":
            self.timeseries.fixed_cosphi(
                self,
                generators_parametrisation=generators_parametrisation,
                loads_parametrisation=loads_parametrisation,
                storage_units_parametrisation=storage_units_parametrisation,
            )
        else:
            raise ValueError("'control' must be 'fixed_cosphi'.")

    def to_pypsa(
        self, mode=None, timesteps=None, check_edisgo_integrity=False, **kwargs
    ):
        """
        Convert grid to :pypsa:`PyPSA.Network<network>` representation.

        You can choose between translation of the MV and all underlying LV grids
        (mode=None (default)), the MV network only (mode='mv' or mode='mvlv') or a
        single LV network (mode='lv').

        Parameters
        -----------
        mode : str
            Determines network levels that are translated to
            :pypsa:`PyPSA.Network<network>`.
            Possible options are:

            * None

                MV and underlying LV networks are exported. This is the default.

            * 'mv'

                Only MV network is exported. MV/LV transformers are not exported in
                this mode. Loads, generators and storage units in underlying LV grids
                are connected to the respective MV/LV station's primary side. Per
                default, they are all connected separately, but you can also choose to
                aggregate them. See parameters `aggregate_loads`, `aggregate_generators`
                and `aggregate_storages` for more information.

            * 'mvlv'

                This mode works similar as mode 'mv', with the difference that MV/LV
                transformers are as well exported and LV components connected to the
                respective MV/LV station's secondary side. Per default, all components
                are connected separately, but you can also choose to aggregate them.
                See parameters `aggregate_loads`, `aggregate_generators`
                and `aggregate_storages` for more information.

            * 'lv'

                Single LV network topology including the MV/LV transformer is exported.
                The LV grid to export is specified through the parameter `lv_grid_id`.
                The slack is positioned at the secondary side of the MV/LV station.

        timesteps : :pandas:`pandas.DatetimeIndex<DatetimeIndex>` or \
            :pandas:`pandas.Timestamp<Timestamp>`
            Specifies which time steps to export to pypsa representation to e.g.
            later on use in power flow analysis. It defaults to None in which case
            all time steps in :attr:`~.network.timeseries.TimeSeries.timeindex`
            are used.
            Default: None.
        check_edisgo_integrity : bool
            Check integrity of edisgo object before translating to pypsa. This option is
            meant to help the identification of possible sources of errors if the power
            flow calculations fail. See :attr:`~.edisgo.EDisGo.check_integrity` for
            more information.

        Other Parameters
        -------------------
        use_seed : bool
            Use a seed for the initial guess for the Newton-Raphson algorithm.
            Only available when MV level is included in the power flow analysis.
            If True, uses voltage magnitude results of previous power flow
            analyses as initial guess in case of PQ buses. PV buses currently do
            not occur and are therefore currently not supported.
            Default: False.
        lv_grid_id : int or str
            ID (e.g. 1) or name (string representation, e.g. "LVGrid_1") of LV grid
            to export in case mode is 'lv'.
        aggregate_loads : str
            Mode for load aggregation in LV grids in case mode is 'mv' or 'mvlv'.
            Can be 'sectoral' aggregating the loads sector-wise, 'all' aggregating all
            loads into one or None, not aggregating loads but appending them to the
            station one by one. Default: None.
        aggregate_generators : str
            Mode for generator aggregation in LV grids in case mode is 'mv' or 'mvlv'.
            Can be 'type' aggregating generators per generator type, 'curtailable'
            aggregating 'solar' and 'wind' generators into one and all other generators
            into another one, or None, where no aggregation is undertaken
            and generators are added to the station one by one. Default: None.
        aggregate_storages : str
            Mode for storage unit aggregation in LV grids in case mode is 'mv' or
            'mvlv'. Can be 'all' where all storage units in an LV grid are aggregated to
            one storage unit or None, in which case no aggregation is conducted and
            storage units are added to the station. Default: None.

        Returns
        -------
        :pypsa:`PyPSA.Network<network>`
            :pypsa:`PyPSA.Network<network>` representation.

        """
        # possibly execute consistency check
        if check_edisgo_integrity or logger.level == logging.DEBUG:
            self.check_integrity()
        return pypsa_io.to_pypsa(self, mode, timesteps, **kwargs)

    def to_graph(self):
        """
        Returns networkx graph representation of the grid.

        Returns
        -------
        :networkx:`networkx.Graph<network.Graph>`
            Graph representation of the grid as networkx Ordered Graph,
            where lines are represented by edges in the graph, and buses and
            transformers are represented by nodes.

        """

        return self.topology.to_graph()

    def import_generators(self, generator_scenario=None, **kwargs):
        """
        Gets generator park for specified scenario and integrates them into
        the grid.

        Currently, the only supported data source is scenario data generated
        in the research project
        `open_eGo <https://openegoproject.wordpress.com/>`_. You can choose
        between two scenarios: 'nep2035' and 'ego100'. You can get more
        information on the scenarios in the
        `final report <https://www.uni-flensburg.de/fileadmin/content/\
        abteilungen/industrial/dokumente/downloads/veroeffentlichungen/\
        forschungsergebnisse/20190426endbericht-openego-fkz0325881-final\
        .pdf>`_.

        The generator data is retrieved from the
        `open energy platform <https://openenergy-platform.org/>`_
        from tables for
        `conventional power plants <https://openenergy-platform.org/dataedit/\
        view/supply/ego_dp_conv_powerplant>`_ and
        `renewable power plants <https://openenergy-platform.org/dataedit/\
        view/supply/ego_dp_res_powerplant>`_.

        When the generator data is retrieved, the following steps are
        conducted:

            * Step 1: Update capacity of existing generators if `
              update_existing` is True, which it is by default.
            * Step 2: Remove decommissioned generators if
              `remove_decommissioned` is True, which it is by default.
            * Step 3: Integrate new MV generators.
            * Step 4: Integrate new LV generators.

        For more information on how generators are integrated, see
        :attr:`~.network.topology.Topology.connect_to_mv` and
        :attr:`~.network.topology.Topology.connect_to_lv`.

        After the generator park is changed there may be grid issues due to the
        additional in-feed. These are not solved automatically. If you want to
        have a stable grid without grid issues you can invoke the automatic
        grid expansion through the function :attr:`~.EDisGo.reinforce`.

        Parameters
        ----------
        generator_scenario : str
            Scenario for which to retrieve generator data. Possible options
            are 'nep2035' and 'ego100'.

        Other Parameters
        ----------------
        kwargs :
            See :func:`edisgo.io.generators_import.oedb`.

        """
        import_generators_oedb(
            edisgo_object=self, generator_scenario=generator_scenario, **kwargs
        )

    def analyze(
        self,
        mode: str | None = None,
        timesteps: pd.Timestamp | pd.DatetimeIndex | None = None,
        raise_not_converged: bool = True,
        troubleshooting_mode: str | None = None,
        range_start: Number = 0.1,
        range_num: int = 10,
        **kwargs,
    ):
        """
        Conducts a static, non-linear power flow analysis.

        Conducts a static, non-linear power flow analysis using
        `PyPSA <https://pypsa.readthedocs.io/en/latest/power_flow.html#\
        full-non-linear-power-flow>`_
        and writes results (active, reactive and apparent power as well as
        current on lines and voltages at buses) to :class:`~.network.results.Results`
        (e.g. :attr:`~.network.results.Results.v_res` for voltages).

        Parameters
        ----------
        mode : str or None
            Allows to toggle between power flow analysis for the whole network or just
            the MV or one LV grid. Possible options are:

            * None (default)

                Power flow analysis is conducted for the whole network including MV grid
                and underlying LV grids.

            * 'mv'

                Power flow analysis is conducted for the MV level only. LV loads,
                generators and storage units are aggregated at the respective MV/LV
                stations' primary side. Per default, they are all connected separately,
                but you can also choose to aggregate them. See parameters
                `aggregate_loads`, `aggregate_generators` and `aggregate_storages`
                in :attr:`~.edisgo.EDisGo.to_pypsa` for more information.

            * 'mvlv'

                Power flow analysis is conducted for the MV level only. In contrast to
                mode 'mv' LV loads, generators and storage units are in this case
                aggregated at the respective MV/LV stations' secondary side. Per
                default, they are all connected separately, but you can also choose to
                aggregate them. See parameters `aggregate_loads`, `aggregate_generators`
                and `aggregate_storages` in :attr:`~.edisgo.EDisGo.to_pypsa` for more
                information.

            * 'lv'

                Power flow analysis is conducted for one LV grid only. ID or name of
                the LV grid to conduct power flow analysis for needs to be provided
                through keyword argument 'lv_grid_id' as integer or string.
                See parameter `lv_grid_id` in :attr:`~.edisgo.EDisGo.to_pypsa` for more
                information.
                The slack is positioned at the secondary side of the MV/LV station.

        timesteps : :pandas:`pandas.DatetimeIndex<DatetimeIndex>` or \
            :pandas:`pandas.Timestamp<Timestamp>`
            Timesteps specifies for which time steps to conduct the power flow
            analysis. It defaults to None in which case all time steps in
            :attr:`~.network.timeseries.TimeSeries.timeindex` are used.
        raise_not_converged : bool
            If True, an error is raised in case power flow analysis did not converge
            for all time steps.
            Default: True.

        troubleshooting_mode : str or None
            Two optional troubleshooting methods in case of nonconvergence of nonlinear
            power flow (cf. [1])

            * None (default)
                Power flow analysis is conducted using nonlinear power flow method.
            * 'lpf'
                Non-linear power flow initial guess is seeded with the voltage angles
                from the linear power flow.
            * 'iteration'
                Power flow analysis is conducted by reducing all power values of
                generators and loads to a fraction, e.g. 10%, solving the load flow and
                using it as a seed for the power at 20%, iteratively up to 100%.

        range_start : float, optional
            Specifies the minimum fraction that power values are set to when using
            troubleshooting_mode 'iteration'. Must be between 0 and 1.
            Default: 0.1.

        range_num : int, optional
            Specifies the number of fraction samples to generate when using
            troubleshooting_mode 'iteration'. Must be non-negative.
            Default: 10.

        Other Parameters
        -----------------
        kwargs : dict
            Possible other parameters comprise all other parameters that can be set in
            :func:`edisgo.io.pypsa_io.to_pypsa`.

        Returns
        --------
        :pandas:`pandas.DatetimeIndex<DatetimeIndex>`
            Returns the time steps for which power flow analysis did not converge.

        References
        --------
        [1] https://pypsa.readthedocs.io/en/latest/troubleshooting.html

        """

        def _check_convergence():
            # get converged and not converged time steps
            timesteps_converged = pf_results["converged"][
                pf_results["converged"]["0"]
            ].index
            timesteps_not_converged = pf_results["converged"][
                ~pf_results["converged"]["0"]
            ].index

            if raise_not_converged and len(timesteps_not_converged) > 0:
                raise ValueError(
                    "Power flow analysis did not converge for the "
                    "following {} time steps: {}.".format(
                        len(timesteps_not_converged), timesteps_not_converged
                    )
                )
            elif len(timesteps_not_converged) > 0:
                logger.warning(
                    "Power flow analysis did not converge for the "
                    "following {} time steps: {}.".format(
                        len(timesteps_not_converged), timesteps_not_converged
                    )
                )
            return timesteps_converged, timesteps_not_converged

        if timesteps is None:
            timesteps = self.timeseries.timeindex
        # check if timesteps is array-like, otherwise convert to list
        if not hasattr(timesteps, "__len__"):
            timesteps = [timesteps]

        pypsa_network = self.to_pypsa(mode=mode, timesteps=timesteps, **kwargs)

        if troubleshooting_mode == "lpf":
            # run linear power flow analysis
            pypsa_network.lpf()
            # run power flow analysis
            pf_results = pypsa_network.pf(timesteps, use_seed=True)
            # get converged and not converged time steps
            timesteps_converged, timesteps_not_converged = _check_convergence()
        elif troubleshooting_mode == "iteration":
            pypsa_network_copy = pypsa_network.copy()
            for fraction in np.linspace(range_start, 1, range_num):
                # Reduce power values of generators, loads and storages to fraction of
                # original value
                for obj1, obj2 in [
                    (pypsa_network.generators_t, pypsa_network_copy.generators_t),
                    (pypsa_network.loads_t, pypsa_network_copy.loads_t),
                    (pypsa_network.storage_units_t, pypsa_network_copy.storage_units_t),
                ]:
                    for attr in ["p_set", "q_set"]:
                        setattr(obj1, attr, getattr(obj2, attr) * fraction)
                # run power flow analysis
                pf_results = pypsa_network.pf(timesteps, use_seed=True)
                logging.warning(
                    "Current fraction in iterative process: {}.".format(fraction)
                )
                # get converged and not converged time steps
                timesteps_converged, timesteps_not_converged = _check_convergence()
        else:
            # run power flow analysis
            pf_results = pypsa_network.pf(
                timesteps, use_seed=kwargs.get("use_seed", False)
            )
            # get converged and not converged time steps
            timesteps_converged, timesteps_not_converged = _check_convergence()

        # handle converged time steps
        pypsa_io.process_pfa_results(self, pypsa_network, timesteps_converged)

        return timesteps_not_converged

    def reinforce(
        self,
        timesteps_pfa: str | pd.DatetimeIndex | pd.Timestamp | None = None,
        copy_grid: bool = False,
        max_while_iterations: int = 20,
        combined_analysis: bool = False,
        mode: str | None = None,
        without_generator_import: bool = False,
        **kwargs,
    ) -> Results:
        """
        Reinforces the network and calculates network expansion costs.

        If the :attr:`edisgo.network.timeseries.TimeSeries.is_worst_case` is
        True input for `timesteps_pfa` and `mode` are overwritten and therefore
        ignored.

        See :func:`edisgo.flex_opt.reinforce_grid.reinforce_grid` for more
        information on input parameters and methodology.

        Other Parameters
        -----------------
        is_worst_case : bool
            Is used to overwrite the return value from
            :attr:`edisgo.network.timeseries.TimeSeries.is_worst_case`. If True
            reinforcement is calculated for worst-case MV and LV cases separately.

        """
        if kwargs.get("is_worst_case", self.timeseries.is_worst_case):

            logger.debug(
                "Running reinforcement in worst-case mode by differentiating between "
                "MV and LV load and feed-in cases."
            )

            if copy_grid:
                edisgo_obj = copy.deepcopy(self)
            else:
                edisgo_obj = self

            timeindex_worst_cases = self.timeseries.timeindex_worst_cases

            if mode != "lv":

                timesteps_pfa = pd.DatetimeIndex(
                    timeindex_worst_cases.loc[
                        timeindex_worst_cases.index.str.contains("mv")
                    ]
                )
                reinforce_grid(
                    edisgo_obj,
                    max_while_iterations=max_while_iterations,
                    copy_grid=False,
                    timesteps_pfa=timesteps_pfa,
                    combined_analysis=combined_analysis,
                    mode="mv",
                    without_generator_import=without_generator_import,
                )

            if mode != "mv":
                timesteps_pfa = pd.DatetimeIndex(
                    timeindex_worst_cases.loc[
                        timeindex_worst_cases.index.str.contains("lv")
                    ]
                )
                reinforce_mode = mode if mode == "mvlv" else "lv"
                reinforce_grid(
                    edisgo_obj,
                    max_while_iterations=max_while_iterations,
                    copy_grid=False,
                    timesteps_pfa=timesteps_pfa,
                    combined_analysis=combined_analysis,
                    mode=reinforce_mode,
                    without_generator_import=without_generator_import,
                )

            if mode not in ["mv", "lv"]:
                edisgo_obj.analyze(mode=mode)
            results = edisgo_obj.results

        else:
            results = reinforce_grid(
                self,
                max_while_iterations=max_while_iterations,
                copy_grid=copy_grid,
                timesteps_pfa=timesteps_pfa,
                combined_analysis=combined_analysis,
                mode=mode,
                without_generator_import=without_generator_import,
            )

        # add measure to Results object
        if not copy_grid:
            self.results.measures = "grid_expansion"

        return results

    def perform_mp_opf(self, timesteps, storage_series=None, **kwargs):
        """
        Run optimal power flow with julia.

        Parameters
        -----------
        timesteps : list
            List of timesteps to perform OPF for.
        kwargs :
            See :func:`~.opf.run_mp_opf.run_mp_opf` for further
            information.

        Returns
        --------
        str
            Status of optimization.

        """
        if storage_series is None:
            storage_series = []
        return run_mp_opf(self, timesteps, storage_series=storage_series, **kwargs)

    def add_component(
        self,
        comp_type,
        ts_active_power=None,
        ts_reactive_power=None,
        **kwargs,
    ):
        """
        Adds single component to network.

        Components can be lines or buses as well as generators, loads, or storage units.
        If add_ts is set to True, time series of elements are set as well. Currently,
        time series need to be provided.

        Parameters
        ----------
        comp_type : str
            Type of added component. Can be 'bus', 'line', 'load', 'generator', or
            'storage_unit'.
        ts_active_power : :pandas:`pandas.Series<series>` or None
            Active power time series of added component.
            Index of the series must contain all time steps in
            :attr:`~.network.timeseries.TimeSeries.timeindex`.
            Values are active power per time step in MW.
            Defaults to None in which case no time series is set.
        ts_reactive_power : :pandas:`pandas.Series<series>` or str or None
            Possible options are:

            * :pandas:`pandas.Series<series>`

                Reactive power time series of added component. Index of the series must
                contain all time steps in
                :attr:`~.network.timeseries.TimeSeries.timeindex`. Values are reactive
                power per time step in MVA.

            * "default"

                Reactive power time series is determined based on assumptions on fixed
                power factor of the component. To this end, the power factors set in the
                config section `reactive_power_factor` and the power factor mode,
                defining whether components behave inductive or capacitive, given in the
                config section `reactive_power_mode`, are used.
                This option requires you to provide an active power time series. In case
                it was not provided, reactive power cannot be set and a warning is
                raised.

            * None

                No reactive power time series is set.

            Default: None
        **kwargs: dict
            Attributes of added component. See respective functions for required
            entries.

            * 'bus' : :attr:`~.network.topology.Topology.add_bus`

            * 'line' : :attr:`~.network.topology.Topology.add_line`

            * 'load' : :attr:`~.network.topology.Topology.add_load`

            * 'generator' : :attr:`~.network.topology.Topology.add_generator`

            * 'storage_unit' : :attr:`~.network.topology.Topology.add_storage_unit`

        """
        # ToDo: Add option to add transformer.
        # Todo: change into add_components to allow adding of several components
        #    at a time, change topology.add_load etc. to add_loads, where
        #    lists of parameters can be inserted

        def _get_q_default_df(comp_name):
            return pd.DataFrame(
                {
                    "components": [[comp_name]],
                    "mode": ["default"],
                    "power_factor": ["default"],
                },
                index=["comp"],
            )

        def _set_timeseries():
            if ts_active_power is not None:
                self.set_time_series_manual(
                    **{f"{comp_type}s_p": pd.DataFrame({comp_name: ts_active_power})}
                )
            if ts_reactive_power is not None:
                if isinstance(ts_reactive_power, pd.Series):
                    self.set_time_series_manual(
                        **{
                            f"{comp_type}s_q": pd.DataFrame(
                                {comp_name: ts_reactive_power}
                            )
                        }
                    )
                elif ts_reactive_power == "default":
                    if ts_active_power is None:
                        logging.warning(
                            f"Default reactive power time series of {comp_name} cannot "
                            "be set as active power time series was not provided."
                        )
                    else:
                        other_comps = [
                            _
                            for _ in ["generator", "load", "storage_unit"]
                            if _ != comp_type
                        ]
                        parameter_dict = {
                            f"{t}s_parametrisation": None for t in other_comps
                        }
                        parameter_dict.update(
                            {
                                f"{comp_type}s_parametrisation": _get_q_default_df(
                                    comp_name
                                )
                            }
                        )
                        self.set_time_series_reactive_power_control(**parameter_dict)

        if comp_type == "bus":
            comp_name = self.topology.add_bus(**kwargs)

        elif comp_type == "line":
            comp_name = self.topology.add_line(**kwargs)

        elif comp_type == "generator":
            comp_name = self.topology.add_generator(**kwargs)
            _set_timeseries()

        elif comp_type == "storage_unit":
            comp_name = self.topology.add_storage_unit(**kwargs)
            _set_timeseries()

        elif comp_type == "load":
            comp_name = self.topology.add_load(**kwargs)
            _set_timeseries()

        else:
            raise ValueError(
                "Invalid input for parameter 'comp_type'. Must either be "
                "'line', 'bus', 'generator', 'load' or 'storage_unit'."
            )
        return comp_name

    def integrate_component_based_on_geolocation(
        self,
        comp_type,
        geolocation,
        voltage_level=None,
        add_ts=True,
        ts_active_power=None,
        ts_reactive_power=None,
        **kwargs,
    ):
        """
        Adds single component to topology based on geolocation.

        Currently components can be generators, charging points and heat pumps.

        See :attr:`~.network.topology.Topology.connect_to_mv` and
        :attr:`~.network.topology.Topology.connect_to_lv` for more information.

        Parameters
        ----------
        comp_type : str
            Type of added component. Can be 'generator', 'charging_point' or
            'heat_pump'.
        geolocation : :shapely:`shapely.Point<Point>` or tuple
            Geolocation of the new component. In case of tuple, the geolocation
            must be given in the form (longitude, latitude).
        voltage_level : int, optional
            Specifies the voltage level the new component is integrated in.
            Possible options are 4 (MV busbar), 5 (MV grid), 6 (LV busbar) or
            7 (LV grid). If no voltage level is provided the voltage level
            is determined based on the nominal power `p_nom` or `p_set` (given as kwarg)
            as follows:

            * voltage level 4 (MV busbar): nominal power between 4.5 MW and
              17.5 MW
            * voltage level 5 (MV grid) : nominal power between 0.3 MW and
              4.5 MW
            * voltage level 6 (LV busbar): nominal power between 0.1 MW and
              0.3 MW
            * voltage level 7 (LV grid): nominal power below 0.1 MW

        add_ts : bool, optional
            Indicator if time series for component are added as well.
            Default: True.
        ts_active_power : :pandas:`pandas.Series<Series>`, optional
            Active power time series of added component. Index of the series
            must contain all time steps in
            :attr:`~.network.timeseries.TimeSeries.timeindex`.
            Values are active power per time step in MW. If you want
            to add time series (if `add_ts` is True), you must provide a
            time series. It is not automatically retrieved.
        ts_reactive_power : :pandas:`pandas.Series<Series>`, optional
            Reactive power time series of added component. Index of the series
            must contain all time steps in
            :attr:`~.network.timeseries.TimeSeries.timeindex`.
            Values are reactive power per time step in MVA. If you
            want to add time series (if `add_ts` is True), you must provide a
            time series. It is not automatically retrieved.

        Other Parameters
        ------------------
        kwargs :
            Attributes of added component.
            See :attr:`~.network.topology.Topology.add_generator` respectively
            :attr:`~.network.topology.Topology.add_load` methods
            for more information on required and optional parameters of
            generators respectively charging points and heat pumps.

        """
        supported_voltage_levels = {4, 5, 6, 7}
        p_nom = kwargs.get("p_nom", None)
        p_set = kwargs.get("p_set", None)

        p = p_nom if p_set is None else p_set

        kwargs["p"] = p

        if voltage_level not in supported_voltage_levels:
            if p is None:
                raise ValueError(
                    "Neither appropriate voltage level nor nominal power "
                    "were supplied."
                )
            # Determine voltage level manually from nominal power
            if 4.5 < p <= 17.5:
                voltage_level = 4
            elif 0.3 < p <= 4.5:
                voltage_level = 5
            elif 0.1 < p <= 0.3:
                voltage_level = 6
            elif 0 < p <= 0.1:
                voltage_level = 7
            else:
                raise ValueError("Unsupported voltage level")

        # check if geolocation is given as shapely Point, otherwise transform
        # to shapely Point
        if type(geolocation) is not Point:
            geolocation = Point(geolocation)

        # Connect in MV
        if voltage_level in [4, 5]:
            kwargs["voltage_level"] = voltage_level
            kwargs["geom"] = geolocation
            comp_name = self.topology.connect_to_mv(self, kwargs, comp_type)

        # Connect in LV
        else:
            if kwargs.get("mvlv_subst_id", None) is None:
                substations = self.topology.buses_df.loc[
                    self.topology.transformers_df.bus1.unique()
                ]
                nearest_substation, _ = find_nearest_bus(geolocation, substations)
                kwargs["mvlv_subst_id"] = int(nearest_substation.split("_")[-2])
            kwargs["geom"] = geolocation
            kwargs["voltage_level"] = voltage_level
            comp_name = self.topology.connect_to_lv(self, kwargs, comp_type)

        if add_ts:
            if comp_type == "generator":
                self.set_time_series_manual(
                    generators_p=pd.DataFrame({comp_name: ts_active_power}),
                    generators_q=pd.DataFrame({comp_name: ts_reactive_power}),
                )
            else:
                self.set_time_series_manual(
                    loads_p=pd.DataFrame({comp_name: ts_active_power}),
                    loads_q=pd.DataFrame({comp_name: ts_reactive_power}),
                )

        return comp_name

    def remove_component(self, comp_type, comp_name, drop_ts=True):
        """
        Removes single component from network.

        Components can be lines or buses as well as generators, loads, or storage units.
        If drop_ts is set to True, time series of elements are deleted as well.

        Parameters
        ----------
        comp_type : str
            Type of removed component.  Can be 'bus', 'line', 'load', 'generator', or
            'storage_unit'.
        comp_name : str
            Name of component to be removed.
        drop_ts : bool
            Indicator if time series for component are removed as well. Defaults
            to True.

        """
        # Todo: change into remove_components, when add_component is changed into
        #    add_components, to allow removal of several components at a time

        if comp_type == "bus":
            self.topology.remove_bus(comp_name)

        elif comp_type == "line":
            self.topology.remove_line(comp_name)

        elif comp_type == "load":
            self.topology.remove_load(comp_name)
            if drop_ts:
                for ts in ["active_power", "reactive_power"]:
                    self.timeseries.drop_component_time_series(
                        df_name=f"loads_{ts}", comp_names=comp_name
                    )

        elif comp_type == "generator":
            self.topology.remove_generator(comp_name)
            if drop_ts:
                for ts in ["active_power", "reactive_power"]:
                    self.timeseries.drop_component_time_series(
                        df_name=f"generators_{ts}",
                        comp_names=comp_name,
                    )

        elif comp_type == "storage_unit":
            self.topology.remove_storage_unit(comp_name)
            if drop_ts:
                for ts in ["active_power", "reactive_power"]:
                    self.timeseries.drop_component_time_series(
                        df_name=f"storage_units_{ts}",
                        comp_names=comp_name,
                    )

        else:
            raise ValueError("Component type is not correct.")

    def aggregate_components(
        self,
        aggregate_generators_by_cols=None,
        aggregate_loads_by_cols=None,
    ):
        """
        Aggregates generators and loads at the same bus.

        By default all generators respectively loads at the same bus are aggregated.
        You can specify further columns to consider in the aggregation, such as the
        generator type or the load sector. Make sure to always include the bus in the
        list of columns to aggregate by, as otherwise the topology would change.

        Be aware that by aggregating components you loose some information
        e.g. on load sector or charging point use case.

        Parameters
        -----------
        aggregate_generators_by_cols : list(str) or None
            List of columns to aggregate generators at the same bus by. Valid
            columns are all columns in
            :attr:`~.network.topology.Topology.generators_df`. If an empty list is
            given, generators are not aggregated. Defaults to None, in
            which case all generators at the same bus are aggregated.
        aggregate_loads_by_cols : list(str)
            List of columns to aggregate loads at the same bus by. Valid
            columns are all columns in
            :attr:`~.network.topology.Topology.loads_df`. If an empty list is
            given, generators are not aggregated. Defaults to None, in
            which case all loads at the same bus are aggregated.

        """

        def _aggregate_time_series(attribute, groups, naming):
            return pd.concat(
                [
                    pd.DataFrame(
                        {
                            naming.format("_".join(k))
                            if isinstance(k, tuple)
                            else naming.format(k): getattr(self.timeseries, attribute)
                            .loc[:, v]
                            .sum(axis=1)
                        }
                    )
                    for k, v in groups.items()
                ],
                axis=1,
            )

        if aggregate_generators_by_cols is None:
            aggregate_generators_by_cols = ["bus"]
        if aggregate_loads_by_cols is None:
            aggregate_loads_by_cols = ["bus"]

        # aggregate generators
        if (
            len(aggregate_generators_by_cols) > 0
            and not self.topology.generators_df.empty
        ):

            gens_groupby = self.topology.generators_df.groupby(
                aggregate_generators_by_cols
            )
            naming = "Generators_{}"

            # set up new generators_df
            gens_df_grouped = gens_groupby.sum().reset_index()
            gens_df_grouped["name"] = gens_df_grouped.apply(
                lambda _: naming.format("_".join(_.loc[aggregate_generators_by_cols])),
                axis=1,
            )
            gens_df_grouped["control"] = "PQ"
            if "weather_cell_id" in gens_df_grouped.columns:
                gens_df_grouped.drop(columns=["weather_cell_id"], inplace=True)
            self.topology.generators_df = gens_df_grouped.set_index("name")

            # set up new generator time series
            self.timeseries.generators_active_power = _aggregate_time_series(
                "generators_active_power", gens_groupby.groups, naming
            )
            self.timeseries.generators_reactive_power = _aggregate_time_series(
                "generators_reactive_power", gens_groupby.groups, naming
            )

        # aggregate loads
        if len(aggregate_loads_by_cols) > 0 and not self.topology.loads_df.empty:

            loads_groupby = self.topology.loads_df.groupby(aggregate_loads_by_cols)
            naming = "Loads_{}"

            # set up new loads_df
            loads_df_grouped = loads_groupby.sum().reset_index()
            loads_df_grouped["name"] = loads_df_grouped.apply(
                lambda _: naming.format("_".join(_.loc[aggregate_loads_by_cols])),
                axis=1,
            )
            self.topology.loads_df = loads_df_grouped.set_index("name")

            # set up new loads time series
            self.timeseries.loads_active_power = _aggregate_time_series(
                "loads_active_power", loads_groupby.groups, naming
            )
            self.timeseries.loads_reactive_power = _aggregate_time_series(
                "loads_reactive_power", loads_groupby.groups, naming
            )

    def import_electromobility(
        self,
        simbev_directory: PurePath | str,
        tracbev_directory: PurePath | str,
        import_electromobility_data_kwds=None,
        allocate_charging_demand_kwds=None,
    ):
        """
        Imports electromobility data and integrates charging points into grid.

        So far, this function requires electromobility data from
        `SimBEV <https://github.com/rl-institut/simbev>`_ (required version:
        `3083c5a <https://github.com/rl-institut/simbev/commit/
        86076c936940365587c9fba98a5b774e13083c5a>`_) and
        `TracBEV <https://github.com/rl-institut/tracbev>`_ (required version:
        `14d864c <https://github.com/rl-institut/tracbev/commit/
        03e335655770a377166c05293a966052314d864c>`_) to be stored in the
        directories specified through the parameters `simbev_directory` and
        `tracbev_directory`. SimBEV provides data on standing times, charging demand,
        etc. per vehicle, whereas TracBEV provides potential charging point locations.

        After electromobility data is loaded, the charging demand from SimBEV is
        allocated to potential charging points from TracBEV. Afterwards,
        all potential charging points with charging demand allocated to them are
        integrated into the grid.

        Be aware that this function does not yield charging time series per charging
        point but only charging processes (see
        :attr:`~.network.electromobility.Electromobility.charging_processes_df` for
        more information). The actual charging time series are determined through
        applying a charging strategy using the function
        :attr:`~.edisgo.EDisGo.charging_strategy`.

        Parameters
        ----------
        simbev_directory : str
            SimBEV directory holding SimBEV data.
        tracbev_directory : str
            TracBEV directory holding TracBEV data.
        import_electromobility_data_kwds : dict
            These may contain any further attributes you want to specify when calling
            the function to import electromobility data from SimBEV and TracBEV using
            :func:`~.io.electromobility_import.import_electromobility`.

            gc_to_car_rate_home : float
                Specifies the minimum rate between potential charging parks
                points for the use case "home" and the total number of cars.
                Default 0.5.
            gc_to_car_rate_work : float
                Specifies the minimum rate between potential charging parks
                points for the use case "work" and the total number of cars.
                Default 0.25.
            gc_to_car_rate_public : float
                Specifies the minimum rate between potential charging parks
                points for the use case "public" and the total number of cars.
                Default 0.1.
            gc_to_car_rate_hpc : float
                Specifies the minimum rate between potential charging parks
                points for the use case "hpc" and the total number of cars.
                Default 0.005.
            mode_parking_times : str
                If the mode_parking_times is set to "frugal" only parking times
                with any charging demand are imported. Any other input will lead
                to all parking and driving events being imported. Default "frugal".
            charging_processes_dir : str
                Charging processes sub-directory. Default None.
            simbev_config_file : str
                Name of the simbev config file. Default "metadata_simbev_run.json".

        allocate_charging_demand_kwds :
            These may contain any further attributes you want to specify when calling
            the function that allocates charging processes from SimBEV to potential
            charging points from TracBEV using
            :func:`~.io.electromobility_import.distribute_charging_demand`.

            mode : str
                Distribution mode. If the mode is set to "user_friendly" only the
                simbev weights are used for the distribution. If the mode is
                "grid_friendly" also grid conditions are respected.
                Default "user_friendly".
            generators_weight_factor : float
                Weighting factor of the generators weight within an LV grid in
                comparison to the loads weight. Default 0.5.
            distance_weight : float
                Weighting factor for the distance between a potential charging park
                and its nearest substation in comparison to the combination of
                the generators and load factors of the LV grids.
                Default 1 / 3.
            user_friendly_weight : float
                Weighting factor of the user friendly weight in comparison to the
                grid friendly weight. Default 0.5.

        """
        if import_electromobility_data_kwds is None:
            import_electromobility_data_kwds = {}

        import_electromobility(
            self,
            simbev_directory,
            tracbev_directory,
            **import_electromobility_data_kwds,
        )

        if allocate_charging_demand_kwds is None:
            allocate_charging_demand_kwds = {}

        distribute_charging_demand(self, **allocate_charging_demand_kwds)

        integrate_charging_parks(self)

    def import_electromobility_from_database(self, engine: Engine):
        import_electromobility_from_database(self, engine=engine)

    def apply_charging_strategy(self, strategy="dumb", **kwargs):
        """
        Applies charging strategy to set EV charging time series at charging parks.

        This function requires that standing times, charging demand, etc. at
        charging parks were previously set using
        :attr:`~.edisgo.EDisGo.import_electromobility`.

        It is assumed that only 'private' charging processes at 'home' or at 'work' can
        be flexibilized. 'public' charging processes will always be 'dumb'.

        The charging time series at each charging parks are written to
        :attr:`~.network.timeseries.TimeSeries.loads_active_power`. Reactive power
        in :attr:`~.network.timeseries.TimeSeries.loads_reactive_power` is
        set to 0 Mvar.

        Parameters
        ----------
        strategy : str
            Defines the charging strategy to apply. The following charging
            strategies are valid:

            * 'dumb'

                The cars are charged directly after arrival with the
                maximum possible charging capacity.

            * 'reduced'

                The cars are charged directly after arrival with the
                minimum possible charging power. The minimum possible charging
                power is determined by the parking time and the parameter
                `minimum_charging_capacity_factor`.

            * 'residual'

                The cars are charged when the residual load in the MV
                grid is lowest (high generation and low consumption).
                Charging processes with a low flexibility are given priority.

            Default: 'dumb'.

        Other Parameters
        ------------------
        timestamp_share_threshold : float
            Percental threshold of the time required at a time step for charging
            the vehicle. If the time requirement is below this limit, then the
            charging process is not mapped into the time series. If, however, it is
            above this limit, the time step is mapped to 100% into the time series.
            This prevents differences between the charging strategies and creates a
            compromise between the simultaneity of charging processes and an
            artificial increase in the charging demand. Default: 0.2.
        minimum_charging_capacity_factor : float
            Technical minimum charging power of charging points in p.u. used in case of
            charging strategy 'reduced'. E.g. for a charging point with a nominal
            capacity of 22 kW and a minimum_charging_capacity_factor of 0.1 this would
            result in a minimum charging power of 2.2 kW. Default: 0.1.

        """
        charging_strategy(self, strategy=strategy, **kwargs)

    def import_heat_pumps(self, scenario=None, **kwargs):
        """
        Gets heat pump capacities for specified scenario from oedb and integrates them
        into the grid.

        Besides heat pump capacity the heat pump's COP and heat demand to be served
        are as well retrieved.

        Currently, the only supported data source is scenario data generated
        in the research project `eGo^n <https://ego-n.org/>`_. You can choose
        between two scenarios: 'eGon2035' and 'eGon100RE'.

        The data is retrieved from the
        `open energy platform <https://openenergy-platform.org/>`_.

        # ToDo Add information on scenarios and from which tables data is retrieved.

        The following steps are conducted in this function:

            * Spatially disaggregated data on heat pump capacities in individual and
              district heating are obtained from the database for the specified
              scenario.
            * Heat pumps are integrated into the grid (added to
              :attr:`~.network.topology.Topology.loads_df`).

              * Grid connection points of heat pumps for individual heating are
                determined based on the corresponding building ID.
              * Grid connection points of heat pumps for district heating are determined
                based on their geolocation and installed capacity.
                See :attr:`~.network.topology.Topology.connect_to_mv` and
                :attr:`~.network.topology.Topology.connect_to_lv` for more information.
            * COP and heat demand for each heat pump are retrieved from the database
              and stored in the :class:`~.network.heat.HeatPump` class that can be
              accessed through :attr:`~.edisgo.EDisGo.heat_pump`.

        Be aware that this function does not yield electricity load time series for the
        heat pumps. The actual time series are determined through applying an
        operation strategy or optimising heat pump dispatch.

        After the heat pumps are integrated there may be grid issues due to the
        additional load. These are not solved automatically. If you want to
        have a stable grid without grid issues you can invoke the automatic
        grid expansion through the function :attr:`~.EDisGo.reinforce`.

        Parameters
        ----------
        scenario : str
            Scenario for which to retrieve heat pump data. Possible options
            are 'eGon2035' and 'eGon100RE'.

        Other Parameters
        ----------------
        kwargs :
            See :func:`edisgo.io.heat_pump_import.oedb`.

        """
        raise NotImplementedError
        # integrated_heat_pumps = import_heat_pumps_oedb(
        #     edisgo_object=self, scenario=scenario, **kwargs
        # )
        # self.heat_pump.set_heat_demand(
        #     self, "oedb", heat_pump_names=integrated_heat_pumps
        # )
        # self.heat_pump.set_cop(self, "oedb", heat_pump_names=integrated_heat_pumps)

    def apply_heat_pump_operating_strategy(
        self, strategy="uncontrolled", heat_pump_names=None, **kwargs
    ):
        """
        Applies operating strategy to set electrical load time series of heat pumps.

        This function requires that COP and heat demand time series, and depending on
        the operating strategy also information on thermal storage units,
        were previously set in :attr:`~.edisgo.EDisGo.heat_pump`. COP and heat demand
        information is automatically set when using
        :attr:`~.edisgo.EDisGo.import_heat_pumps`. When not using this function it can
        be manually set using :attr:`~.network.heat.HeatPump.set_cop` and
        :attr:`~.network.heat.HeatPump.set_heat_demand`.

        The electrical load time series of each heat pump are written to
        :attr:`~.network.timeseries.TimeSeries.loads_active_power`. Reactive power
        in :attr:`~.network.timeseries.TimeSeries.loads_reactive_power` is
        set to 0 Mvar.

        Parameters
        ----------
        strategy : str
            Defines the operating strategy to apply. The following strategies are valid:

            * 'uncontrolled'

                The heat demand is directly served by the heat pump without buffering
                heat using a thermal storage. The electrical load of the heat pump is
                determined as follows:

                .. math::

                    P_{el} = P_{th} / COP

            Default: 'uncontrolled'.

        heat_pump_names : list(str) or None
            Defines for which heat pumps to apply operating strategy. If None, all heat
            pumps for which COP information in :attr:`~.edisgo.EDisGo.heat_pump` is
            given are used. Default: None.

        """
        hp_operating_strategy(self, strategy=strategy, heat_pump_names=heat_pump_names)

    def plot_mv_grid_topology(self, technologies=False, **kwargs):
        """
        Plots plain MV network topology and optionally nodes by technology type
        (e.g. station or generator).

        For more information see :func:`edisgo.tools.plots.mv_grid_topology`.

        Parameters
        ----------
        technologies : bool
            If True plots stations, generators, etc. in the topology in
            different colors. If False does not plot any nodes. Default: False.

        """

        plots.mv_grid_topology(
            self,
            node_color="technology" if technologies is True else None,
            filename=kwargs.get("filename", None),
            grid_district_geom=kwargs.get("grid_district_geom", True),
            background_map=kwargs.get("background_map", True),
            xlim=kwargs.get("xlim", None),
            ylim=kwargs.get("ylim", None),
            title=kwargs.get("title", ""),
        )

    def plot_mv_voltages(self, **kwargs):
        """
        Plots voltages in MV network on network topology plot.

        For more information see :func:`edisgo.tools.plots.mv_grid_topology`.

        """
        try:
            if self.results.v_res is None:
                logging.warning(
                    "Voltages from power flow "
                    "analysis must be available to plot them."
                )
                return
        except AttributeError:
            logging.warning(
                "Results must be available to plot voltages. "
                "Please analyze grid first."
            )
            return
        except ValueError:
            pass

        plots.mv_grid_topology(
            self,
            timestep=kwargs.get("timestep", None),
            node_color="voltage",
            filename=kwargs.get("filename", None),
            grid_district_geom=kwargs.get("grid_district_geom", True),
            background_map=kwargs.get("background_map", True),
            voltage=self.results.v_res,
            limits_cb_nodes=kwargs.get("limits_cb_nodes", None),
            xlim=kwargs.get("xlim", None),
            ylim=kwargs.get("ylim", None),
            title=kwargs.get("title", ""),
        )

    def plot_mv_line_loading(self, **kwargs):
        """
        Plots relative line loading (current from power flow analysis to
        allowed current) of MV lines.

        For more information see :func:`edisgo.tools.plots.mv_grid_topology`.

        """
        try:
            if self.results.i_res is None:
                logging.warning(
                    "Currents `i_res` from power flow analysis "
                    "must be available to plot line loading."
                )
                return
        except AttributeError:
            logging.warning(
                "Results must be available to plot line loading. "
                "Please analyze grid first."
            )
            return

        plots.mv_grid_topology(
            self,
            timestep=kwargs.get("timestep", None),
            line_color="loading",
            node_color=kwargs.get("node_color", None),
            line_load=self.results.i_res,
            filename=kwargs.get("filename", None),
            arrows=kwargs.get("arrows", None),
            grid_district_geom=kwargs.get("grid_district_geom", True),
            background_map=kwargs.get("background_map", True),
            voltage=self.results.v_res,
            limits_cb_lines=kwargs.get("limits_cb_lines", None),
            limits_cb_nodes=kwargs.get("limits_cb_nodes", None),
            xlim=kwargs.get("xlim", None),
            ylim=kwargs.get("ylim", None),
            lines_cmap=kwargs.get("lines_cmap", "inferno_r"),
            title=kwargs.get("title", ""),
            scaling_factor_line_width=kwargs.get("scaling_factor_line_width", None),
            curtailment_df=kwargs.get("curtailment_df", None),
        )

    def plot_mv_grid_expansion_costs(self, **kwargs):
        """
        Plots grid expansion costs per MV line.

        For more information see :func:`edisgo.tools.plots.mv_grid_topology`.

        """
        try:
            if self.results.grid_expansion_costs is None:
                logging.warning(
                    "Grid expansion cost results needed to plot "
                    "them. Please do grid reinforcement."
                )
                return
        except AttributeError:
            logging.warning(
                "Results of MV topology needed to  plot topology "
                "expansion costs. Please reinforce first."
            )
            return

        plots.mv_grid_topology(
            self,
            line_color="expansion_costs",
            grid_expansion_costs=self.results.grid_expansion_costs,
            filename=kwargs.get("filename", None),
            grid_district_geom=kwargs.get("grid_district_geom", True),
            background_map=kwargs.get("background_map", True),
            limits_cb_lines=kwargs.get("limits_cb_lines", None),
            xlim=kwargs.get("xlim", None),
            ylim=kwargs.get("ylim", None),
            lines_cmap=kwargs.get("lines_cmap", "inferno_r"),
            title=kwargs.get("title", ""),
            scaling_factor_line_width=kwargs.get("scaling_factor_line_width", None),
        )

    def plot_mv_storage_integration(self, **kwargs):
        """
        Plots storage position in MV topology of integrated storage units.

        For more information see :func:`edisgo.tools.plots.mv_grid_topology`.

        """
        plots.mv_grid_topology(self, node_color="storage_integration", **kwargs)

    def plot_mv_grid(self, **kwargs):
        """
        General plotting function giving all options of function
        :func:`edisgo.tools.plots.mv_grid_topology`.

        """
        plots.mv_grid_topology(self, **kwargs)

    def histogram_voltage(self, timestep=None, title=True, **kwargs):
        """
        Plots histogram of voltages.

        For more information on the histogram plot and possible configurations
        see :func:`edisgo.tools.plots.histogram`.

        Parameters
        ----------
        timestep : :pandas:`pandas.Timestamp<Timestamp>` or \
            list(:pandas:`pandas.Timestamp<Timestamp>`) or None, optional
            Specifies time steps histogram is plotted for. If timestep is None
            all time steps voltages are calculated for are used. Default: None.
        title : :obj:`str` or :obj:`bool`, optional
            Title for plot. If True title is auto generated. If False plot has
            no title. If :obj:`str`, the provided title is used. Default: True.

        """
        try:
            data = self.results.v_res
            if data is None:
                logger.warning(
                    "Results for voltages are required for "
                    "voltage histogramm. Please analyze first."
                )
                return
        except AttributeError:
            logger.warning(
                "Results are required for voltage histogramm. Please analyze first."
            )
            return

        if timestep is None:
            timestep = data.index
        # check if timesteps is array-like, otherwise convert to list
        if not hasattr(timestep, "__len__"):
            timestep = [timestep]

        if title is True:
            if len(timestep) == 1:
                title = f"Voltage histogram for time step {timestep[0]}"
            else:
                title = (
                    f"Voltage histogram \nfor time steps {timestep[0]} to "
                    f"{timestep[-1]}"
                )
        elif title is False:
            title = None
        plots.histogram(data=data, title=title, timeindex=timestep, **kwargs)

    def histogram_relative_line_load(
        self, timestep=None, title=True, voltage_level="mv_lv", **kwargs
    ):
        """
        Plots histogram of relative line loads.

        For more information on how the relative line load is calculated see
        :func:`edisgo.tools.tools.get_line_loading_from_network`.
        For more information on the histogram plot and possible configurations
        see :func:`edisgo.tools.plots.histogram`.

        Parameters
        ----------
        timestep : :pandas:`pandas.Timestamp<Timestamp>` or \
            list(:pandas:`pandas.Timestamp<Timestamp>`) or None, optional
            Specifies time step(s) histogram is plotted for. If `timestep` is
            None all time steps currents are calculated for are used.
            Default: None.
        title : :obj:`str` or :obj:`bool`, optional
            Title for plot. If True title is auto generated. If False plot has
            no title. If :obj:`str`, the provided title is used. Default: True.
        voltage_level : :obj:`str`
            Specifies which voltage level to plot voltage histogram for.
            Possible options are 'mv', 'lv' and 'mv_lv'. 'mv_lv' is also the
            fallback option in case of wrong input. Default: 'mv_lv'

        """
        try:
            if self.results.i_res is None:
                logger.warning(
                    "Currents `i_res` from power flow analysis "
                    "must be available to plot histogram line "
                    "loading."
                )
                return
        except AttributeError:
            logger.warning(
                "Results must be available to plot histogram line "
                "loading. Please analyze grid first."
            )
            return

        if voltage_level == "mv":
            lines = self.topology.mv_grid.lines_df
        elif voltage_level == "lv":
            lines = self.topology.lines_df[
                ~self.topology.lines_df.index.isin(self.topology.mv_grid.lines_df.index)
            ]
        else:
            lines = self.topology.lines_df

        rel_line_loading = tools.calculate_relative_line_load(
            self, lines.index, timestep
        )

        if timestep is None:
            timestep = rel_line_loading.index
        # check if timesteps is array-like, otherwise convert to list
        if not hasattr(timestep, "__len__"):
            timestep = [timestep]

        if title is True:
            if len(timestep) == 1:
                title = f"Relative line load histogram for time step {timestep[0]}"
            else:
                title = (
                    "Relative line load histogram \nfor time steps "
                    f"{timestep[0]} to {timestep[-1]}"
                )
        elif title is False:
            title = None
        plots.histogram(data=rel_line_loading, title=title, **kwargs)

    def save(
        self,
        directory,
        save_topology=True,
        save_timeseries=True,
        save_results=True,
        save_electromobility=False,
        save_heatpump=False,
        **kwargs,
    ):
        """
        Saves EDisGo object to csv files.

        It can be chosen what is included in the csv export (e.g. power flow results,
        electromobility flexibility, etc.). Further, in order to save disk storage space
        the data type of time series data can be reduced, e.g. to float32 and data
        can be archived, e.g. in a zip archive.

        Parameters
        ----------
        directory : str
            Main directory to save EDisGo object to.
        save_topology : bool, optional
            Indicates whether to save :class:`~.network.topology.Topology` object.
            Per default it is saved to sub-directory 'topology'. See
            :attr:`~.network.topology.Topology.to_csv` for more information.
            Default: True.
        save_timeseries : bool, optional
            Indicates whether to save :class:`~.network.timeseries.Timeseries` object.
            Per default it is saved to subdirectory 'timeseries'.
            Through the keyword arguments `reduce_memory`
            and `to_type` it can be chosen if memory should be reduced. See
            :attr:`~.network.timeseries.Timeseries.to_csv` for more
            information.
            Default: True.
        save_results : bool, optional
            Indicates whether to save :class:`~.network.results.Results`
            object. Per default it is saved to subdirectory 'results'.
            Through the keyword argument `parameters` the results that should
            be stored can be specified. Further, through the keyword parameters
            `reduce_memory` and `to_type` it can be chosen if memory should be reduced.
            See :attr:`~.network.results.Results.to_csv` for more information.
            Default: True.
        save_electromobility : bool, optional
            Indicates whether to save
            :class:`~.network.electromobility.Electromobility` object. Per default it is
            not saved. If set to True, it is saved to subdirectory 'electromobility'.
            See :attr:`~.network.electromobility.Electromobility.to_csv` for more
            information.
        save_heatpump : bool, optional
            Indicates whether to save
            :class:`~.network.heat.HeatPump` object. Per default it is not saved.
            If set to True, it is saved to subdirectory 'heat_pump'.
            See :attr:`~.network.heat.HeatPump.to_csv` for more information.

        Other Parameters
        ------------------
        reduce_memory : bool, optional
            If True, size of dataframes containing time series in
            :class:`~.network.results.Results`, :class:`~.network.timeseries.TimeSeries`
            and :class:`~.network.heat.HeatPump`
            is reduced. See respective classes `reduce_memory` functions for more
            information. Type to convert to can be specified by providing
            `to_type` as keyword argument. Further parameters of reduce_memory
            functions cannot be passed here. Call these functions directly to
            make use of further options. Default: False.
        to_type : str, optional
            Data type to convert time series data to. This is a trade-off
            between precision and memory. Default: "float32".
        parameters : None or dict
            Specifies which results to store. By default this is set to None,
            in which case all available results are stored.
            To only store certain results provide a dictionary. See function docstring
            `parameters` parameter in :func:`~.network.results.Results.to_csv`
            for more information.
        archive : bool, optional
            Save disk storage capacity by archiving the csv files. The
            archiving takes place after the generation of the CSVs and
            therefore temporarily the storage needs are higher. Default: False.
        archive_type : str, optional
            Set archive type. Default: "zip".
        drop_unarchived : bool, optional
            Drop the unarchived data if parameter archive is set to True.
            Default: True.

        """
        os.makedirs(directory, exist_ok=True)

        if save_topology:
            self.topology.to_csv(os.path.join(directory, "topology"))

        if save_timeseries:
            self.timeseries.to_csv(
                os.path.join(directory, "timeseries"),
                reduce_memory=kwargs.get("reduce_memory", False),
                to_type=kwargs.get("to_type", "float32"),
            )

        if save_results:
            self.results.to_csv(
                os.path.join(directory, "results"),
                reduce_memory=kwargs.get("reduce_memory", False),
                to_type=kwargs.get("to_type", "float32"),
                parameters=kwargs.get("parameters", None),
            )

        if save_electromobility:
            self.electromobility.to_csv(os.path.join(directory, "electromobility"))

        # save configs
        self.config.to_json(directory)

        if save_heatpump:
            self.heat_pump.to_csv(
                os.path.join(directory, "heat_pump"),
                reduce_memory=kwargs.get("reduce_memory", False),
                to_type=kwargs.get("to_type", "float32"),
            )

        if kwargs.get("archive", False):
            archive_type = kwargs.get("archive_type", "zip")
            shutil.make_archive(directory, archive_type, directory)

            dir_size = tools.get_directory_size(directory)
            zip_size = os.path.getsize(directory + ".zip")

            reduction = (1 - zip_size / dir_size) * 100

            drop_unarchived = kwargs.get("drop_unarchived", True)

            if drop_unarchived:
                shutil.rmtree(directory)

            logger.info(
                f"Archived files in a {archive_type} archive and reduced "
                f"storage needs by {reduction:.2f} %. The unarchived files"
                f" were dropped: {drop_unarchived}"
            )

    def save_edisgo_to_pickle(self, path="", filename=None):
        """
        Saves EDisGo object to pickle file.

        Parameters
        -----------
        path : str
            Directory the pickle file is saved to. Per default it takes the current
            working directory.
        filename : str or None
            Filename the pickle file is saved under. If None, filename is
            'edisgo_object_{grid_id}.pkl'.

        """
        abs_path = os.path.abspath(path)
        if filename is None:
            filename = f"edisgo_object_{self.topology.mv_grid.id}.pkl"
        pickle.dump(self, open(os.path.join(abs_path, filename), "wb"))

    def reduce_memory(self, **kwargs):
        """
        Reduces size of dataframes containing time series to save memory.

        Per default, float data is stored as float64. As this precision is
        barely needed, this function can be used to convert time series data
        to a data subtype with less memory usage, such as float32.

        Other Parameters
        -----------------
        to_type : str, optional
            Data type to convert time series data to. This is a tradeoff
            between precision and memory. Default: "float32".
        results_attr_to_reduce : list(str), optional
            See `attr_to_reduce` parameter in
            :attr:`~.network.results.Results.reduce_memory` for more
            information.
        timeseries_attr_to_reduce : list(str), optional
            See `attr_to_reduce` parameter in
            :attr:`~.network.timeseries.TimeSeries.reduce_memory` for more
            information.

        """
        # time series
        self.timeseries.reduce_memory(
            to_type=kwargs.get("to_type", "float32"),
            attr_to_reduce=kwargs.get("timeseries_attr_to_reduce", None),
        )
        # results
        self.results.reduce_memory(
            to_type=kwargs.get("to_type", "float32"),
            attr_to_reduce=kwargs.get("results_attr_to_reduce", None),
        )

    def check_integrity(self):
        """
        Method to check the integrity of the EDisGo object.

        Checks for consistency of topology (see
        :func:`edisgo.topology.check_integrity`), timeseries (see
        :func:`edisgo.timeseries.check_integrity`) and the interplay of both.

        """
        self.topology.check_integrity()
        self.timeseries.check_integrity()

        # check consistency of topology and timeseries
        comp_types = ["generators", "loads", "storage_units"]

        for comp_type in comp_types:
            comps = getattr(self.topology, comp_type + "_df")

            for ts in ["active_power", "reactive_power"]:
                comp_ts_name = f"{comp_type}_{ts}"
                comp_ts = getattr(self.timeseries, comp_ts_name)

                # check whether all components in topology have an entry in the
                # respective active and reactive power timeseries
                missing = comps.index[~comps.index.isin(comp_ts.columns)]
                if len(missing) > 0:
                    logger.warning(
                        f"The following {comp_type} are missing in {comp_ts_name}: "
                        f"{missing.values}"
                    )

                # check whether all elements in timeseries have an entry in the topology
                missing_ts = comp_ts.columns[~comp_ts.columns.isin(comps.index)]
                if len(missing_ts) > 0:
                    logger.warning(
                        f"The following {comp_type} have entries in {comp_ts_name}, but"
                        f" not in {comp_type}_df: {missing_ts.values}"
                    )

            # check if the active powers inside the timeseries exceed the given nominal
            # or peak power of the component
            if comp_type in ["generators", "storage_units"]:
                attr = "p_nom"
            else:
                attr = "p_set"

            active_power = getattr(self.timeseries, f"{comp_type}_active_power")
            comps_complete = comps.index[comps.index.isin(active_power.columns)]
            exceeding = comps_complete[
                (active_power[comps_complete].max() > comps.loc[comps_complete, attr])
            ]

            if len(exceeding) > 0:
                logger.warning(
                    f"Values of active power in the timeseries object exceed {attr} for"
                    f" the following {comp_type}: {exceeding.values}"
                )

            logging.info("Integrity check finished. Please pay attention to warnings.")

    def resample_timeseries(self, method: str = "ffill", freq: str = "15min"):
        """
        Resamples all generator, load and storage time series to a desired resolution.

        The following time series are affected by this:

        * :attr:`~.network.timeseries.TimeSeries.generators_active_power`

        * :attr:`~.network.timeseries.TimeSeries.loads_active_power`

        * :attr:`~.network.timeseries.TimeSeries.storage_units_active_power`

        * :attr:`~.network.timeseries.TimeSeries.generators_reactive_power`

        * :attr:`~.network.timeseries.TimeSeries.loads_reactive_power`

        * :attr:`~.network.timeseries.TimeSeries.storage_units_reactive_power`

        Both up- and down-sampling methods are possible.

        Parameters
        ----------
        method : str, optional
            Method to choose from to fill missing values when resampling.
            Possible options are:

            * 'ffill'
                Propagate last valid observation forward to next valid
                observation. See :pandas:`pandas.DataFrame.ffill<DataFrame.ffill>`.
            * 'bfill'
                Use next valid observation to fill gap. See
                :pandas:`pandas.DataFrame.bfill<DataFrame.bfill>`.
            * 'interpolate'
                Fill NaN values using an interpolation method. See
                :pandas:`pandas.DataFrame.interpolate<DataFrame.interpolate>`.

            Default: 'ffill'.
        freq : str, optional
            Frequency that time series is resampled to. Offset aliases can be found
            here:
            https://pandas.pydata.org/pandas-docs/stable/user_guide/timeseries.html#offset-aliases.
            Default: '15min'.

        """
        self.timeseries.resample_timeseries(method=method, freq=freq)


def import_edisgo_from_pickle(filename, path=""):
    """
    Restores EDisGo object from pickle file.

    Parameters
    -----------
    filename : str
        Filename the pickle file is saved under.
    path : str
        Directory the pickle file is restored from. Per default it takes the current
        working directory.

    """
    abs_path = os.path.abspath(path)
    return pickle.load(open(os.path.join(abs_path, filename), "rb"))


def import_edisgo_from_files(
<<<<<<< HEAD
    edisgo_path: str | PurePath,
    import_topology: bool = True,
    import_timeseries: bool = False,
    import_results: bool = False,
    import_electromobility: bool = False,
    from_zip_archive: bool = False,
=======
    edisgo_path,
    import_topology=True,
    import_timeseries=False,
    import_results=False,
    import_electromobility=False,
    import_heat_pump=False,
    from_zip_archive=False,
>>>>>>> b83d6bea
    **kwargs,
):
    """
    Sets up EDisGo object from csv files.

    This is the reverse function of :func:`~.edisgo.EDisGo.save` and if not specified
    differently assumes all data in the default sub-directories created in the
    :func:`~.edisgo.EDisGo.save` function.

    Parameters
    -----------
    edisgo_path : str or pathlib.PurePath
        Main directory to restore EDisGo object from. This directory must contain the
        config files. Further, if not specified differently,
        it is assumed to be the main directory containing sub-directories with
        e.g. topology data. In case `from_zip_archive` is set to True, `edisgo_path`
        is the name of the archive.
    import_topology : bool
        Indicates whether to import :class:`~.network.topology.Topology` object.
        Per default it is set to True, in which case topology data is imported.
        The default directory topology data is imported from is the sub-directory
        'topology'. A different directory can be specified through keyword argument
        `topology_directory`.
        Default: True.
    import_timeseries : bool
        Indicates whether to import :class:`~.network.timeseries.Timeseries` object.
        Per default it is set to False, in which case timeseries data is not imported.
        The default directory time series data is imported from is the sub-directory
        'timeseries'. A different directory can be specified through keyword argument
        `timeseries_directory`.
        Default: False.
    import_results : bool
        Indicates whether to import :class:`~.network.results.Results` object.
        Per default it is set to False, in which case results data is not imported.
        The default directory results data is imported from is the sub-directory
        'results'. A different directory can be specified through keyword argument
        `results_directory`.
        Default: False.
    import_electromobility : bool
        Indicates whether to import :class:`~.network.electromobility.Electromobility`
        object. Per default it is set to False, in which case electromobility data is
        not imported.
        The default directory electromobility data is imported from is the sub-directory
        'electromobility'. A different directory can be specified through keyword
        argument `electromobility_directory`.
        Default: False.
    import_heat_pump : bool
        Indicates whether to import :class:`~.network.heat.HeatPump` object.
        Per default it is set to False, in which case heat pump data containing
        information on COP, heat demand time series, etc. is not imported.
        The default directory heat pump data is imported from is the sub-directory
        'heat_pump'. A different directory can be specified through keyword
        argument `heat_pump_directory`.
        Default: False.
    from_zip_archive : bool
        Set to True if data needs to be imported from an archive, e.g. a zip
        archive. Default: False.

    Other Parameters
    -----------------
    topology_directory : str
        Indicates directory :class:`~.network.topology.Topology` object is imported
        from. Per default topology data is imported from `edisgo_path` sub-directory
        'topology'.
    timeseries_directory : str
        Indicates directory :class:`~.network.timeseries.Timeseries` object is imported
        from. Per default time series data is imported from `edisgo_path` sub-directory
        'timeseries'.
    results_directory : str
        Indicates directory :class:`~.network.results.Results` object is imported
        from. Per default results data is imported from `edisgo_path` sub-directory
        'results'.
    electromobility_directory : str
        Indicates directory :class:`~.network.electromobility.Electromobility` object is
        imported from. Per default electromobility data is imported from `edisgo_path`
        sub-directory 'electromobility'.
    heat_pump_directory : str
        Indicates directory :class:`~.network.heat.HeatPump` object is
        imported from. Per default heat pump data is imported from `edisgo_path`
        sub-directory 'heat_pump'.
    dtype : str
        Numerical data type for time series and results data to be imported,
        e.g. "float32". Per default this is None in which case data type is inferred.
    parameters : None or dict
        Specifies which results to restore. By default this is set to None,
        in which case all available results are restored.
        To only restore certain results provide a dictionary. See function docstring
        `parameters` parameter in :func:`~.network.results.Results.to_csv`
        for more information.

    Results
    ---------
    :class:`~.EDisGo`
        Restored EDisGo object.

    """

    if not from_zip_archive and str(edisgo_path).endswith(".zip"):
        from_zip_archive = True
        logging.info("Given path is a zip archive. Setting 'from_zip_archive' to True.")

    edisgo_obj = EDisGo()
    try:
        edisgo_obj.config = {
            "from_json": True,
            "config_path": edisgo_path,
            "from_zip_archive": from_zip_archive,
        }
    except FileNotFoundError:
        logging.info(
            "Configuration data could not be loaded from json wherefore "
            "the default configuration data is loaded."
        )
    except Exception:
        raise Exception

    if from_zip_archive:
        directory = edisgo_path

    if import_topology:
        if not from_zip_archive:
            directory = kwargs.get(
                "topology_directory", os.path.join(edisgo_path, "topology")
            )

        if os.path.exists(directory):
            edisgo_obj.topology.from_csv(directory, edisgo_obj, from_zip_archive)
        else:
            logging.warning("No topology data found. Topology not imported.")

    if import_timeseries:
        dtype = kwargs.get("dtype", None)

        if not from_zip_archive:
            directory = kwargs.get(
                "timeseries_directory", os.path.join(edisgo_path, "timeseries")
            )

        if os.path.exists(directory):
            edisgo_obj.timeseries.from_csv(
                directory, dtype=dtype, from_zip_archive=from_zip_archive
            )
        else:
            logging.warning("No time series data found. Timeseries not imported.")

    if import_results:
        parameters = kwargs.get("parameters", None)
        dtype = kwargs.get("dtype", None)

        if not from_zip_archive:
            directory = kwargs.get(
                "results_directory", os.path.join(edisgo_path, "results")
            )

        if os.path.exists(directory):
            edisgo_obj.results.from_csv(
                directory, parameters, dtype=dtype, from_zip_archive=from_zip_archive
            )
        else:
            logging.warning("No results data found. Results not imported.")

    if import_electromobility:
        if not from_zip_archive:
            directory = kwargs.get(
                "electromobility_directory",
                os.path.join(edisgo_path, "electromobility"),
            )

        if os.path.exists(directory):
            edisgo_obj.electromobility.from_csv(
                directory, edisgo_obj, from_zip_archive=from_zip_archive
            )
        else:
            logging.warning(
                "No electromobility data found. Electromobility not imported."
            )

    if import_heat_pump:
        if not from_zip_archive:
            directory = kwargs.get(
                "heat_pump_directory",
                os.path.join(edisgo_path, "heat_pump"),
            )

        if os.path.exists(directory):
            edisgo_obj.heat_pump.from_csv(directory, from_zip_archive=from_zip_archive)
        else:
            logging.warning("No heat pump data found. Heat pump data not imported.")

    return edisgo_obj<|MERGE_RESOLUTION|>--- conflicted
+++ resolved
@@ -2318,22 +2318,13 @@
 
 
 def import_edisgo_from_files(
-<<<<<<< HEAD
     edisgo_path: str | PurePath,
     import_topology: bool = True,
     import_timeseries: bool = False,
     import_results: bool = False,
     import_electromobility: bool = False,
+    import_heat_pump: bool = False,
     from_zip_archive: bool = False,
-=======
-    edisgo_path,
-    import_topology=True,
-    import_timeseries=False,
-    import_results=False,
-    import_electromobility=False,
-    import_heat_pump=False,
-    from_zip_archive=False,
->>>>>>> b83d6bea
     **kwargs,
 ):
     """
@@ -2430,7 +2421,6 @@
         Restored EDisGo object.
 
     """
-
     if not from_zip_archive and str(edisgo_path).endswith(".zip"):
         from_zip_archive = True
         logging.info("Given path is a zip archive. Setting 'from_zip_archive' to True.")
